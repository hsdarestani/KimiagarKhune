<!DOCTYPE html>
<html lang="fa" dir="rtl">
<head>
    <meta charset="UTF-8">
    <meta name="viewport" content="width=device-width, initial-scale=1.0">
    <title>کیمیاگر خونه - داشبورد جامع</title>
    <!-- Tailwind CSS CDN -->
    <script src="https://cdn.tailwindcss.com"></script>
    <!-- Font Awesome for Icons -->
    <link rel="stylesheet" href="https://cdnjs.cloudflare.com/ajax/libs/font-awesome/6.5.1/css/all.min.css">
    <!-- Google Fonts: Vazirmatn -->
    <link rel="preconnect" href="https://fonts.googleapis.com">
    <link rel="preconnect" href="https://fonts.gstatic.com" crossorigin>
    <link href="https://fonts.googleapis.com/css2?family=Vazirmatn:wght@300;400;500;600;700;800&display=swap" rel="stylesheet">
    <!-- Persian Datepicker -->
    <link rel="stylesheet" href="https://cdn.jsdelivr.net/npm/persian-datepicker@1.2.0/dist/css/persian-datepicker.min.css">
    <link rel="stylesheet" href="https://cdn.jsdelivr.net/npm/tom-select@2.3.1/dist/css/tom-select.css">
    <style>
        body {
            font-family: 'Vazirmatn', sans-serif;
            background-color: #f8fafc; /* gray-50 */
            overflow-y: hidden; /* Prevent vertical scroll on body */
        }
        .calendar-container {
            width: 100%;
            overflow-x: auto;
            overflow-y: hidden;
            height: calc(100vh - 70px); /* Adjust based on header height */
        }
        .calendar-grid {
            display: grid;
            /* Mobile-first: fixed column width to enable horizontal scroll */
            grid-template-columns: repeat(7, 280px);
            gap: 1rem;
            min-height: calc(100vh - 140px);
        }
        /* On desktop (lg screens and up), columns become flexible and fill the space */
        @media (min-width: 1024px) {
            .calendar-grid {
                grid-template-columns: repeat(7, minmax(0, 1fr));
            }
        }
        .day-column {
            background-color: #f1f5f9; /* gray-100 */
            border-radius: 0.75rem;
            height: 100%;
            overflow-y: auto;
        }
        .view-switcher-active {
            background-color: #4f46e5; /* indigo-600 */
            color: white;
            font-weight: 600;
        }
        /* Custom scrollbar */
        .day-column::-webkit-scrollbar, .chat-messages::-webkit-scrollbar, .modal-body::-webkit-scrollbar, #admin-panel-content::-webkit-scrollbar, .calendar-container::-webkit-scrollbar {
            width: 6px;
            height: 6px;
        }
        .day-column::-webkit-scrollbar-thumb, .chat-messages::-webkit-scrollbar-thumb, .modal-body::-webkit-scrollbar-thumb, #admin-panel-content::-webkit-scrollbar-thumb, .calendar-container::-webkit-scrollbar-thumb {
            background: #cbd5e1; /* gray-300 */
            border-radius: 10px;
        }
        /* Card Hover Animation */
        .course-card {
            transition: transform 0.2s ease-in-out, box-shadow 0.2s ease-in-out;
        }
        .course-card:hover {
            transform: translateY(-4px) scale(1.02);
            box-shadow: 0 10px 15px -3px rgb(0 0 0 / 0.1), 0 4px 6px -4px rgb(0 0 0 / 0.1);
        }
        /* Modal Animation */
        .modal-enter {
            animation: fadeIn 0.3s ease-out forwards;
        }
        .modal-leave {
            animation: fadeOut 0.3s ease-in forwards;
        }
        @keyframes fadeIn {
            from { opacity: 0; transform: scale(0.95); }
            to { opacity: 1; transform: scale(1); }
        }
        @keyframes fadeOut {
            from { opacity: 1; transform: scale(1); }
            to { opacity: 0; transform: scale(0.95); }
        }
        .admin-menu-item.active {
            background-color: #4f46e5;
            color: white;
        }
        .toast-message {
            direction: rtl;
            display: flex;
            align-items: center;
            gap: 0.5rem;
            padding: 0.75rem 1rem;
            border-radius: 0.75rem;
            box-shadow: 0 10px 15px -3px rgb(15 23 42 / 0.25);
            color: #fff;
            animation: fadeIn 0.2s ease-out;
            font-size: 0.875rem;
        }
        .toast-message.success {
            background: linear-gradient(135deg, #16a34a, #22c55e);
        }
        .toast-message.error {
            background: linear-gradient(135deg, #dc2626, #ef4444);
        }
        .toast-message.info {
            background: linear-gradient(135deg, #2563eb, #4f46e5);
        }
    </style>
    <script src="https://cdn.jsdelivr.net/npm/jquery@3.6.4/dist/jquery.min.js"></script>
    <script src="https://cdn.jsdelivr.net/npm/persian-date@1.1.0/dist/persian-date.min.js"></script>
    <script src="https://cdn.jsdelivr.net/npm/persian-datepicker@1.2.0/dist/js/persian-datepicker.min.js"></script>
    <script src="https://cdn.jsdelivr.net/npm/tom-select@2.3.1/dist/js/tom-select.complete.min.js"></script>
</head>
<body class="w-full h-screen">

    <div id="toast-container" class="fixed top-6 right-6 flex flex-col gap-3 z-50"></div>

    <!-- Header -->
    <header class="bg-white shadow-md p-3 flex justify-between items-center z-20 shrink-0">
        <div class="flex items-center gap-3">
            <i class="fas fa-rocket text-2xl text-indigo-600"></i>
            <h1 class="text-xl font-extrabold text-gray-800">کیمیاگر خونه</h1>
        </div>
        <div class="flex items-center gap-4">
            <!-- Admin Specific Controls -->
            <div id="admin-controls" class="hidden items-center gap-4">
                <button id="open-admin-panel-btn" class="flex items-center gap-2 px-3 py-2 bg-gray-800 text-white rounded-lg text-sm hover:bg-gray-900">
                    <i class="fas fa-shield-halved"></i>
                    <span>پنل مدیریت</span>
                </button>
                <div class="items-center gap-2 hidden sm:flex">
                     <label for="advisor-filter" class="text-sm text-gray-600">فیلتر مشاور:</label>
                     <select id="advisor-filter" class="rounded-md border-gray-300 shadow-sm text-sm focus:ring-indigo-500 focus:border-indigo-500 min-w-[220px]" data-placeholder="انتخاب مشاور" autocomplete="off">
                         <option value="all">همه</option>
                     </select>
                </div>
            </div>
             <!-- Student Specific Controls -->
            <div id="student-controls" class="hidden items-center gap-4">
                <button id="open-payment-modal-btn" class="flex items-center gap-2 px-3 py-2 bg-green-600 text-white rounded-lg text-sm hover:bg-green-700">
                    <i class="fas fa-dollar-sign"></i>
                    <span>امور مالی</span>
                </button>
            </div>
            <!-- Active Role Indicator -->
            <button id="notifications-btn" class="relative flex items-center justify-center w-10 h-10 rounded-full border border-gray-200 bg-white text-gray-600 hover:border-indigo-400 hover:text-indigo-600 transition">
                <i class="fas fa-bell"></i>
                <span id="notifications-badge" class="hidden absolute -top-1 -right-1 min-w-[18px] h-[18px] px-1 rounded-full bg-red-500 text-white text-[10px] font-bold flex items-center justify-center"></span>
            </button>
            <div id="role-indicator" class="hidden px-3 py-2 bg-indigo-50 text-indigo-700 rounded-lg text-sm font-semibold"></div>
            <!-- Profile Dropdown -->
            <div class="relative" id="profile-menu-container">
                <button id="profile-menu-btn" class="w-10 h-10 rounded-full overflow-hidden border-2 border-indigo-300 hover:border-indigo-500 transition-all">
                    <img id="profile-img" src="https://placehold.co/40x40/c7d2fe/312e81?text=U" alt="پروفایل">
                </button>
                <div id="profile-dropdown" class="hidden absolute left-0 mt-2 w-48 bg-white rounded-md shadow-lg py-1 z-30">
                    <a href="#" id="open-profile-modal-btn" class="block px-4 py-2 text-sm text-gray-700 hover:bg-gray-100">ویرایش پروفایل</a>
                    <form id="logout-form" method="post" action="{% url 'logout' %}" class="px-0">
                        {% csrf_token %}
                        <button type="submit" class="w-full text-right block px-4 py-2 text-sm text-gray-700 hover:bg-gray-100">خروج</button>
                    </form>
                </div>
            </div>
        </div>
    </header>

    <!-- Main Content: Calendar -->
    <main class="p-4 calendar-container">
        <div id="calendar-grid" class="calendar-grid">
            <!-- Calendar columns will be injected here by JS -->
        </div>
    </main>

    <!-- Floating Chat Button -->
    <button id="chat-toggle-btn" class="fixed bottom-6 left-6 w-16 h-16 bg-gradient-to-br from-indigo-600 to-purple-700 rounded-full shadow-lg text-white flex items-center justify-center z-30 transition-transform hover:scale-110">
        <i class="fas fa-comments fa-2x"></i>
        <span id="chat-notification-dot" class="absolute top-0 right-0 w-4 h-4 bg-red-500 rounded-full border-2 border-white hidden"></span>
    </button>

    <!-- Chat Window -->
    <div id="chat-window" class="hidden fixed bottom-24 left-6 w-96 max-w-[90vw] h-[500px] bg-white rounded-xl shadow-2xl z-30 flex flex-col transition-all duration-300">
        <div id="chat-header" class="p-3 bg-gradient-to-r from-indigo-600 to-purple-700 text-white rounded-t-xl flex items-center justify-between">
            <h3 id="chat-title" class="font-bold">چت‌ها</h3>
            <button id="back-to-chats-btn" class="hidden"><i class="fas fa-arrow-right"></i></button>
        </div>
        <div id="chat-body" class="flex-1 overflow-hidden flex flex-col">
             <div id="chat-list" class="h-full overflow-y-auto"></div>
                 <div id="chat-messages-view" class="h-full flex-col hidden">
                 <div class="chat-messages flex-1 p-3 space-y-4 overflow-y-auto"></div>
                 <div class="p-2 border-t bg-gray-50 space-y-2">
                     <div id="chat-recipient-row" class="hidden">
                         <label for="chat-recipient-select" class="block text-xs font-medium text-gray-600 mb-1">ارسال برای</label>
                         <select id="chat-recipient-select" class="w-full text-sm border border-gray-300 rounded-lg p-2 focus:ring-indigo-500 focus:border-indigo-500"></select>
                     </div>
                     <div id="chat-attachment-preview" class="hidden flex flex-col gap-2"></div>
                     <div class="flex items-center gap-2">
                         <input id="chat-file-input" type="file" class="hidden">
                         <button id="chat-file-btn" class="w-10 h-10 flex items-center justify-center rounded-full border border-indigo-100 text-indigo-600 hover:bg-indigo-50" type="button" title="افزودن فایل">
                             <i class="fas fa-paperclip"></i>
                         </button>
                         <button id="chat-voice-btn" class="w-10 h-10 flex items-center justify-center rounded-full border border-amber-100 text-amber-600 hover:bg-amber-50" type="button" title="ارسال پیام صوتی">
                             <i class="fas fa-microphone"></i>
                         </button>
                         <div class="flex-1 relative">
                            <input id="chat-input" type="text" class="w-full p-2 border rounded-full pl-10 focus:ring-2 focus:ring-indigo-500 focus:border-transparent" placeholder="پیام...">
                            <button id="chat-emoji-btn" class="absolute left-2 top-1/2 -translate-y-1/2 text-gray-400 hover:text-indigo-600" type="button" title="انتخاب ایموجی"><i class="fas fa-smile"></i></button>
                         </div>
                         <button id="chat-send-btn" class="text-white bg-indigo-600 hover:bg-indigo-700 p-2 rounded-full w-10 h-10 flex items-center justify-center" type="button" title="ارسال"><i class="fas fa-paper-plane"></i></button>
                     </div>
                 </div>
             </div>
        </div>
    </div>
    
    <!-- Modals Container -->
    <div id="modal-backdrop" class="hidden fixed inset-0 bg-black bg-opacity-60 z-30"></div>
    <!-- Profile Modal -->
    <div id="profile-modal" class="hidden fixed inset-0 flex justify-center items-center z-40 p-4">
        <div class="bg-white rounded-lg p-6 w-11/12 max-w-md modal-enter">
            <h2 class="text-xl font-bold mb-4">ویرایش پروفایل</h2>
            <div class="flex flex-col items-center">
                <img id="modal-profile-img" src="https://placehold.co/100x100/c7d2fe/312e81?text=U" class="w-24 h-24 rounded-full mb-4 ring-4 ring-indigo-200">
                <input type="file" id="profile-img-upload" class="text-sm">
            </div>
            <div class="mt-6 flex justify-end gap-3">
                <button data-close-modal="profile-modal" class="px-4 py-2 bg-gray-200 rounded-lg">انصراف</button>
                <button id="save-profile-btn" class="px-4 py-2 bg-indigo-600 text-white rounded-lg">ذخیره</button>
            </div>
        </div>
    </div>
    <!-- Course Details Modal -->
    <div id="course-details-modal" class="hidden fixed inset-0 flex justify-center items-center z-40 p-4">
         <div id="course-details-content" class="bg-white rounded-xl shadow-2xl w-11/12 max-w-2xl flex flex-col modal-enter"></div>
    </div>
    <!-- Admin Panel Modal -->
    <div id="admin-panel-modal" class="hidden fixed inset-0 flex justify-center items-center z-40 p-4">
         <div class="bg-white rounded-xl shadow-2xl w-11/12 max-w-5xl flex h-[80vh] modal-enter">
            <div class="w-1/4 bg-gray-800 text-white rounded-r-xl p-4 flex flex-col">
                <h2 class="text-xl font-bold mb-6">پنل مدیریت</h2>
                <nav id="admin-menu" class="flex flex-col gap-2">
                    <button data-view="add-student" class="admin-menu-item text-right flex items-center gap-3 p-3 rounded-lg hover:bg-gray-700 active">
                        <i class="fas fa-user-plus w-5"></i><span>افزودن دانش‌آموز</span>
                    </button>
                    <button data-view="assign-student" class="admin-menu-item text-right flex items-center gap-3 p-3 rounded-lg hover:bg-gray-700">
                        <i class="fas fa-calendar-check w-5"></i><span>تخصیص دانش‌آموز</span>
                    </button>
                    <button data-view="manage-advisors" class="admin-menu-item text-right flex items-center gap-3 p-3 rounded-lg hover:bg-gray-700">
                        <i class="fas fa-user-tie w-5"></i><span>مدیریت مشاوران</span>
                    </button>
                    <button data-view="send-notification" class="admin-menu-item text-right flex items-center gap-3 p-3 rounded-lg hover:bg-gray-700">
                        <i class="fas fa-paper-plane w-5"></i><span>ارسال نوتیفیکیشن</span>
                    </button>
                    <button data-view="reports" class="admin-menu-item text-right flex items-center gap-3 p-3 rounded-lg hover:bg-gray-700">
                         <i class="fas fa-chart-line w-5"></i><span>گزارش‌ها</span>
                    </button>
                     <button data-view="financials" class="admin-menu-item text-right flex items-center gap-3 p-3 rounded-lg hover:bg-gray-700">
                         <i class="fas fa-dollar-sign w-5"></i><span>امور مالی</span>
                    </button>
                </nav>
                 <button data-close-modal="admin-panel-modal" class="mt-auto text-center p-3 bg-red-600 hover:bg-red-700 rounded-lg">بستن پنل</button>
            </div>
            <div id="admin-panel-content" class="w-3/4 p-6 overflow-y-auto"></div>
         </div>
    </div>
     <!-- Payment Modal -->
    <div id="payment-modal" class="hidden fixed inset-0 flex justify-center items-center z-40 p-4">
        <div class="bg-white rounded-lg p-6 w-11/12 max-w-lg modal-enter">
            <h2 class="text-xl font-bold mb-4">ثبت اطلاعات پرداخت</h2>
             <p class="text-sm text-gray-600 mb-4">پس از واریز مبلغ دوره، لطفا اطلاعات زیر را برای تایید توسط ادمین تکمیل و ارسال نمایید.</p>
            <form id="payment-form" class="space-y-4">
                <div><label class="block text-sm font-medium text-gray-700">مبلغ واریز شده (تومان)</label><input name="amount" type="number" min="0" step="1000" required class="mt-1 block w-full border border-gray-300 rounded-md shadow-sm p-2"></div>
                <div><label class="block text-sm font-medium text-gray-700">شماره پیگیری / ارجاع</label><input name="reference_number" type="text" required class="mt-1 block w-full border border-gray-300 rounded-md shadow-sm p-2"></div>
                <div>
                    <label class="block text-sm font-medium text-gray-700">تاریخ واریز</label>
                    <div class="mt-1 relative">
                        <input id="payment-date-display" type="text" required autocomplete="off" placeholder="انتخاب تاریخ (مثال: ۱۴۰۲/۰۸/۱۲)" class="block w-full border border-gray-300 rounded-md shadow-sm p-2 pr-10 focus:ring-2 focus:ring-indigo-500 focus:border-transparent">
                        <span class="absolute inset-y-0 left-3 flex items-center pointer-events-none text-indigo-500">
                            <i class="fas fa-calendar-alt"></i>
                        </span>
                    </div>
                    <input id="payment-date-hidden" type="hidden" name="payment_date">
                    <p class="mt-1 text-xs text-gray-500">تاریخ پرداخت را با تقویم شمسی انتخاب کنید.</p>
                </div>
                <div class="flex items-center justify-between pt-4 gap-3">
                    <button type="button" data-close-modal="payment-modal" class="px-4 py-2 bg-gray-200 rounded-lg">انصراف</button>
                    <button id="payment-submit-btn" type="submit" class="px-4 py-2 bg-indigo-600 text-white rounded-lg">ارسال برای تایید</button>
                </div>
                <p id="payment-feedback" class="text-sm hidden"></p>
            </form>
            <div id="student-payment-history" class="mt-6"></div>
        </div>
    </div>

    <!-- Notifications Modal -->
    <div id="notifications-modal" class="hidden fixed inset-0 flex justify-center items-center z-40 p-4">
        <div class="modal-enter bg-white rounded-2xl shadow-2xl w-11/12 max-w-2xl max-h-[80vh] flex flex-col">
            <div class="flex items-center justify-between border-b px-6 py-4">
                <div>
                    <h3 class="text-lg font-bold text-gray-800">اعلان‌های سیستم</h3>
                    <p class="text-xs text-gray-500">آخرین پیام‌های مدیر در این بخش نمایش داده می‌شود.</p>
                </div>
                <button class="text-gray-500 hover:text-gray-700" data-close-modal="notifications-modal">
                    <i class="fas fa-xmark text-xl"></i>
                </button>
            </div>
            <div id="notifications-error" class="hidden px-6 pt-4 text-sm text-red-600"></div>
            <div class="flex-1 overflow-y-auto px-6 py-4">
                <p id="notifications-loading" class="text-sm text-gray-500">در حال بارگذاری اعلان‌ها...</p>
                <p id="notifications-empty" class="hidden text-sm text-gray-500">اعلانی برای نمایش وجود ندارد.</p>
                <div id="notifications-list" class="space-y-3"></div>
            </div>
            <div class="px-6 py-3 border-t bg-gray-50 flex justify-end">
                <button id="notifications-refresh-btn" class="px-4 py-2 text-sm font-medium text-indigo-600 hover:text-indigo-700 hover:bg-indigo-100 rounded-lg transition">به‌روزرسانی</button>
            </div>
        </div>
    </div>


    <script>
        document.addEventListener('DOMContentLoaded', () => {
            const CURRENT_USER = JSON.parse('{{ dashboard_user_context|escapejs }}');

            const EN_TO_FA_DAYS = {
                Saturday: 'شنبه',
                Sunday: 'یکشنبه',
                Monday: 'دوشنبه',
                Tuesday: 'سه‌شنبه',
                Wednesday: 'چهارشنبه',
                Thursday: 'پنج‌شنبه',
                Friday: 'جمعه',
            };
            const FA_TO_EN_DAYS = Object.entries(EN_TO_FA_DAYS).reduce((acc, [en, fa]) => {
                acc[fa] = en;
                return acc;
            }, {});
            const daysOfWeek = Object.values(EN_TO_FA_DAYS);
            const ROLE_LABELS = {
                admin: 'نمای ادمین',
                advisor: 'نمای مشاور',
                student: 'نمای دانش‌آموز',
            };

            const EMOJI_PICKER_EMOJIS = ['😀', '😁', '😂', '🤣', '😊', '😍', '😎', '🤔', '🙌', '👍', '🙏', '🔥', '✨', '💯', '🎉'];
            const PROFILE_PLACEHOLDER_SMALL = 'https://placehold.co/40x40/c7d2fe/312e81?text=U';
            const PROFILE_PLACEHOLDER_LARGE = 'https://placehold.co/100x100/c7d2fe/312e81?text=U';

            const state = {
                profile: null,
                profileLoaded: false,
                profileLoading: false,
                profileImageVersion: null,
                courses: [],
                advisors: [],
                advisorsLoaded: false,
                payments: [],
                paymentsLoaded: false,
                studentPayments: [],
                studentPaymentsLoaded: false,
                conversations: [],
                conversationsLoaded: false,
                chatMessages: {},
                adminData: null,
                reportData: null,
                reportsLoaded: false,
                reportFilters: null,
                reportLoading: false,
                notifications: [],
                notificationsLoaded: false,
                notificationLoading: false,
                notificationsError: null,
                notificationRecipients: [],
                notificationRecipientsLoaded: false,
                notificationRecipientsLoading: false,
                notificationRecipientsError: null,
            };

            const REPORT_EXPORT_OPTIONS = [
                { value: 'all', label: 'تمام گزارش‌ها (دانلود یکجا)' },
                { value: 'overdue_sessions', label: 'کلاس‌های منقضی شده بدون تیک' },
                { value: 'course_completions_by_day', label: 'اتمام دوره‌ها بر اساس روز' },
                { value: 'sessions_without_plan', label: 'کلاس‌های بدون برنامه' },
                { value: 'advisor_performance', label: 'عملکرد تجمیعی مشاوران' },
                { value: 'advisor_session_counts', label: 'تعداد جلسات برگزار شده مشاوران' },
                { value: 'advisor_dropout_counts', label: 'دانش‌آموزان انصرافی هر مشاور' },
                { value: 'advisor_non_renewal_counts', label: 'عدم تمدید دوره هر مشاور' },
                { value: 'advisor_chat_stats', label: 'آمار پاسخ‌گویی چت مشاوران' },
                { value: 'chat_threads', label: 'چت‌های باز و پاسخ‌داده‌شده' },
                { value: 'student_distribution_by_advisor', label: 'توزیع دانش‌آموزان بر اساس مشاور' },
                { value: 'student_distribution_by_grade', label: 'توزیع دانش‌آموزان بر اساس پایه' },
                { value: 'student_distribution_by_major', label: 'توزیع دانش‌آموزان بر اساس رشته' },
            ];

            let activeCourseId = null;

            const calendarGrid = document.getElementById('calendar-grid');
            const modalBackdrop = document.getElementById('modal-backdrop');
            const adminControls = document.getElementById('admin-controls');
            const studentControls = document.getElementById('student-controls');
            const advisorFilter = document.getElementById('advisor-filter');
            const adminPanelContent = document.getElementById('admin-panel-content');
            const chatWindow = document.getElementById('chat-window');
            const chatList = document.getElementById('chat-list');
            const chatMessagesView = document.getElementById('chat-messages-view');
            const chatMessagesContainer = chatMessagesView.querySelector('.chat-messages');
            const chatInput = document.getElementById('chat-input');
            const chatSendBtn = document.getElementById('chat-send-btn');
            const chatEmojiBtn = document.getElementById('chat-emoji-btn');
            const chatFileInput = document.getElementById('chat-file-input');
            const chatFileBtn = document.getElementById('chat-file-btn');
            const chatVoiceBtn = document.getElementById('chat-voice-btn');
            const chatAttachmentPreview = document.getElementById('chat-attachment-preview');
            const chatRecipientRow = document.getElementById('chat-recipient-row');
            const chatRecipientSelect = document.getElementById('chat-recipient-select');
            const chatTitle = document.getElementById('chat-title');
            const backToChatsBtn = document.getElementById('back-to-chats-btn');
            const chatNotificationDot = document.getElementById('chat-notification-dot');
            const paymentForm = document.getElementById('payment-form');
            const paymentFeedback = document.getElementById('payment-feedback');
            const paymentSubmitBtn = document.getElementById('payment-submit-btn');
            const studentPaymentHistoryContainer = document.getElementById('student-payment-history');
            const paymentDateDisplayInput = document.getElementById('payment-date-display');
            const paymentDateHiddenInput = document.getElementById('payment-date-hidden');
            const adminBtn = document.getElementById('adminBtn');
            const advisorBtn = document.getElementById('advisorBtn');
            const studentBtn = document.getElementById('studentBtn');
            const roleIndicator = document.getElementById('role-indicator');
            const profileDropdown = document.getElementById('profile-dropdown');
            const notificationsBtn = document.getElementById('notifications-btn');
            const notificationsBadge = document.getElementById('notifications-badge');
            const notificationsModal = document.getElementById('notifications-modal');
            const notificationsListContainer = document.getElementById('notifications-list');
            const notificationsLoading = document.getElementById('notifications-loading');
            const notificationsEmpty = document.getElementById('notifications-empty');
            const notificationsError = document.getElementById('notifications-error');
            const notificationsRefreshBtn = document.getElementById('notifications-refresh-btn');
            const profileImg = document.getElementById('profile-img');
            const modalImg = document.getElementById('modal-profile-img');
            const uploadInput = document.getElementById('profile-img-upload');
            const saveProfileBtn = document.getElementById('save-profile-btn');

            let currentRole = CURRENT_USER.isStaff ? 'admin' : (CURRENT_USER.role || 'student');
            let activeConversationId = null;
            let activeConversationType = 'direct';
            let activeConversationDisplayName = '';
            let activeConversationParticipants = [];
            let chatRecipientTarget = 'both';
            let messagePollingInterval = null;
            let conversationPollingInterval = null;
            const CHAT_POLL_INTERVAL = 5000;
            let studentPaymentPollingInterval = null;
            const STUDENT_PAYMENT_POLL_INTERVAL = 15000;
            let advisorSelectInstance = null;
            let notificationRecipientSelectInstance = null;
            let notificationPollingInterval = null;
            const NOTIFICATION_POLL_INTERVAL = 15000;
            let chatSelectedFile = null;
            let chatVoiceBlob = null;
            let chatVoicePreviewUrl = null;
            let chatVoiceRecorder = null;
            let chatVoiceStream = null;
            let chatVoiceChunks = [];
            let chatVoiceRecording = false;
            let chatVoiceStopOptions = { save: true, notify: true };
            let emojiPickerElement = null;
            let emojiPickerVisible = false;

            function getCookie(name) {
                let cookieValue = null;
                if (document.cookie && document.cookie !== '') {
                    const cookies = document.cookie.split(';');
                    for (let i = 0; i < cookies.length; i++) {
                        const cookie = cookies[i].trim();
                        if (cookie.substring(0, name.length + 1) === (name + '=')) {
                            cookieValue = decodeURIComponent(cookie.substring(name.length + 1));
                            break;
                        }
                    }
                }
                return cookieValue;
            }
            const csrftoken = getCookie('csrftoken');

            function setAdvisorFilterDisabled(disabled) {
                if (!advisorFilter) return;
                advisorFilter.disabled = disabled;
                if (advisorSelectInstance) {
                    if (disabled) {
                        advisorSelectInstance.disable();
                    } else {
                        advisorSelectInstance.enable();
                    }
                }
            }

            function initializeAdvisorSelect(selectedValue = 'all') {
                if (!advisorFilter || typeof TomSelect === 'undefined') {
                    return;
                }

                if (advisorSelectInstance) {
                    advisorSelectInstance.destroy();
                    advisorSelectInstance = null;
                }

                advisorSelectInstance = new TomSelect(advisorFilter, {
                    allowEmptyOption: true,
                    create: false,
                    maxOptions: 500,
                    persist: false,
                    placeholder: advisorFilter.dataset.placeholder || 'انتخاب مشاور',
                    sortField: [{ field: 'text', direction: 'asc' }],
                    searchField: ['text'],
                    render: {
                        option: (data, escape) => `<div class="text-sm">${escape(data.text)}</div>`,
                        item: (data, escape) => `<div class="text-sm">${escape(data.text)}</div>`,
                    },
                });

                const valueToSet = selectedValue || 'all';
                advisorSelectInstance.setValue(valueToSet, true);
<<<<<<< HEAD

                if (advisorFilter.disabled) {
                    advisorSelectInstance.disable();
=======

                if (advisorFilter.disabled) {
                    advisorSelectInstance.disable();
                }
            };

            const toastContainer = document.getElementById('toast-container');
            const showToast = (message, type = 'info') => {
                if (!toastContainer || !message) return;
                const icons = {
                    success: 'fa-circle-check',
                    error: 'fa-circle-exclamation',
                    info: 'fa-circle-info',
                };
                const toast = document.createElement('div');
                toast.className = `toast-message ${type}`;
                toast.innerHTML = `<i class="fas ${icons[type] || icons.info} text-white text-lg"></i><span>${message}</span>`;
                toastContainer.appendChild(toast);
                setTimeout(() => {
                    toast.style.opacity = '0';
                    toast.style.transition = 'opacity 0.3s ease';
                    setTimeout(() => toast.remove(), 300);
                }, 4000);
            };

            const resetVoiceButtonAppearance = () => {
                if (!chatVoiceBtn) {
                    return;
>>>>>>> f109b1f1
                }
                chatVoiceBtn.classList.remove('bg-red-500', 'text-white', 'animate-pulse', 'border-red-200', 'hover:bg-red-500');
                chatVoiceBtn.classList.add('border-amber-100', 'text-amber-600', 'hover:bg-amber-50');
                chatVoiceBtn.innerHTML = '<i class="fas fa-microphone"></i>';
                chatVoiceBtn.title = 'ارسال پیام صوتی';
            };

<<<<<<< HEAD
            const toastContainer = document.getElementById('toast-container');
            const showToast = (message, type = 'info') => {
                if (!toastContainer || !message) return;
                const icons = {
                    success: 'fa-circle-check',
                    error: 'fa-circle-exclamation',
                    info: 'fa-circle-info',
                };
                const toast = document.createElement('div');
                toast.className = `toast-message ${type}`;
                toast.innerHTML = `<i class="fas ${icons[type] || icons.info} text-white text-lg"></i><span>${message}</span>`;
                toastContainer.appendChild(toast);
                setTimeout(() => {
                    toast.style.opacity = '0';
                    toast.style.transition = 'opacity 0.3s ease';
                    setTimeout(() => toast.remove(), 300);
                }, 4000);
            };

            const resetVoiceButtonAppearance = () => {
                if (!chatVoiceBtn) {
                    return;
                }
                chatVoiceBtn.classList.remove('bg-red-500', 'text-white', 'animate-pulse', 'border-red-200', 'hover:bg-red-500');
                chatVoiceBtn.classList.add('border-amber-100', 'text-amber-600', 'hover:bg-amber-50');
                chatVoiceBtn.innerHTML = '<i class="fas fa-microphone"></i>';
                chatVoiceBtn.title = 'ارسال پیام صوتی';
            };

            const updateAttachmentPreview = () => {
                if (!chatAttachmentPreview) {
                    return;
                }

                const hasFile = !!chatSelectedFile;
                const hasVoice = !!chatVoiceBlob;

                if (!hasVoice && chatVoicePreviewUrl) {
                    URL.revokeObjectURL(chatVoicePreviewUrl);
                    chatVoicePreviewUrl = null;
                }

                chatAttachmentPreview.innerHTML = '';

                if (!hasFile && !hasVoice) {
                    chatAttachmentPreview.classList.add('hidden');
                    return;
                }

                chatAttachmentPreview.classList.remove('hidden');

                if (hasFile && chatSelectedFile) {
                    const fileRow = document.createElement('div');
                    fileRow.className = 'flex items-center justify-between gap-2 bg-indigo-50 border border-indigo-100 text-indigo-700 px-3 py-2 rounded-lg';

                    const fileInfo = document.createElement('div');
                    fileInfo.className = 'flex items-center gap-2 text-xs font-medium';
                    fileInfo.innerHTML = '<i class="fas fa-paperclip"></i>';
                    const fileName = document.createElement('span');
                    fileName.textContent = chatSelectedFile.name || 'فایل انتخاب شده';
                    fileInfo.appendChild(fileName);

                    const removeBtn = document.createElement('button');
                    removeBtn.type = 'button';
                    removeBtn.dataset.action = 'remove-file';
                    removeBtn.className = 'text-xs text-indigo-700 hover:text-indigo-900';
                    removeBtn.textContent = 'حذف';

                    fileRow.appendChild(fileInfo);
                    fileRow.appendChild(removeBtn);
                    chatAttachmentPreview.appendChild(fileRow);
                }

                if (hasVoice && chatVoiceBlob) {
                    if (!chatVoicePreviewUrl) {
                        chatVoicePreviewUrl = URL.createObjectURL(chatVoiceBlob);
                    }

                    const voiceWrapper = document.createElement('div');
                    voiceWrapper.className = 'flex flex-col gap-2 bg-amber-50 border border-amber-100 text-amber-700 px-3 py-2 rounded-lg';

                    const voiceHeader = document.createElement('div');
                    voiceHeader.className = 'flex items-center justify-between text-xs font-medium';

                    const voiceLabel = document.createElement('span');
                    voiceLabel.className = 'flex items-center gap-2';
                    voiceLabel.innerHTML = '<i class="fas fa-microphone"></i><span>پیام صوتی آماده ارسال</span>';
                    voiceHeader.appendChild(voiceLabel);
=======
            const updateAttachmentPreview = () => {
                if (!chatAttachmentPreview) {
                    return;
                }

                const hasFile = !!chatSelectedFile;
                const hasVoice = !!chatVoiceBlob;

                if (!hasVoice && chatVoicePreviewUrl) {
                    URL.revokeObjectURL(chatVoicePreviewUrl);
                    chatVoicePreviewUrl = null;
                }

                chatAttachmentPreview.innerHTML = '';

                if (!hasFile && !hasVoice) {
                    chatAttachmentPreview.classList.add('hidden');
                    return;
                }

                chatAttachmentPreview.classList.remove('hidden');

                if (hasFile && chatSelectedFile) {
                    const fileRow = document.createElement('div');
                    fileRow.className = 'flex items-center justify-between gap-2 bg-indigo-50 border border-indigo-100 text-indigo-700 px-3 py-2 rounded-lg';

                    const fileInfo = document.createElement('div');
                    fileInfo.className = 'flex items-center gap-2 text-xs font-medium';
                    fileInfo.innerHTML = '<i class="fas fa-paperclip"></i>';
                    const fileName = document.createElement('span');
                    fileName.textContent = chatSelectedFile.name || 'فایل انتخاب شده';
                    fileInfo.appendChild(fileName);

                    const removeBtn = document.createElement('button');
                    removeBtn.type = 'button';
                    removeBtn.dataset.action = 'remove-file';
                    removeBtn.className = 'text-xs text-indigo-700 hover:text-indigo-900';
                    removeBtn.textContent = 'حذف';

                    fileRow.appendChild(fileInfo);
                    fileRow.appendChild(removeBtn);
                    chatAttachmentPreview.appendChild(fileRow);
                }

                if (hasVoice && chatVoiceBlob) {
                    if (!chatVoicePreviewUrl) {
                        chatVoicePreviewUrl = URL.createObjectURL(chatVoiceBlob);
                    }

                    const voiceWrapper = document.createElement('div');
                    voiceWrapper.className = 'flex flex-col gap-2 bg-amber-50 border border-amber-100 text-amber-700 px-3 py-2 rounded-lg';

                    const voiceHeader = document.createElement('div');
                    voiceHeader.className = 'flex items-center justify-between text-xs font-medium';

                    const voiceLabel = document.createElement('span');
                    voiceLabel.className = 'flex items-center gap-2';
                    voiceLabel.innerHTML = '<i class="fas fa-microphone"></i><span>پیام صوتی آماده ارسال</span>';
                    voiceHeader.appendChild(voiceLabel);

                    const removeVoiceBtn = document.createElement('button');
                    removeVoiceBtn.type = 'button';
                    removeVoiceBtn.dataset.action = 'remove-voice';
                    removeVoiceBtn.className = 'text-xs text-amber-700 hover:text-amber-900';
                    removeVoiceBtn.textContent = 'حذف';
                    voiceHeader.appendChild(removeVoiceBtn);

                    const audioPreview = document.createElement('audio');
                    audioPreview.controls = true;
                    audioPreview.preload = 'auto';
                    audioPreview.src = chatVoicePreviewUrl;
                    audioPreview.className = 'w-full';

                    voiceWrapper.appendChild(voiceHeader);
                    voiceWrapper.appendChild(audioPreview);
                    chatAttachmentPreview.appendChild(voiceWrapper);
                }
            };

            const clearFileAttachment = ({ notify = false } = {}) => {
                chatSelectedFile = null;
                if (chatFileInput) {
                    chatFileInput.value = '';
                }
                updateAttachmentPreview();
                if (notify) {
                    showToast('فایل ضمیمه حذف شد.', 'info');
                }
            };

            const removeVoiceAttachment = ({ notify = false } = {}) => {
                if (chatVoiceRecording) {
                    stopVoiceRecording({ save: false, notify });
                    return;
                }
                if (chatVoicePreviewUrl) {
                    URL.revokeObjectURL(chatVoicePreviewUrl);
                    chatVoicePreviewUrl = null;
                }
                if (chatVoiceBlob && notify) {
                    showToast('پیام صوتی حذف شد.', 'info');
                }
                chatVoiceBlob = null;
                updateAttachmentPreview();
                resetVoiceButtonAppearance();
            };

            const stopVoiceRecording = ({ save = true, notify = true } = {}) => {
                if (!chatVoiceRecorder) {
                    if (!save) {
                        if (chatVoiceStream) {
                            chatVoiceStream.getTracks().forEach((track) => track.stop());
                            chatVoiceStream = null;
                        }
                        if (chatVoicePreviewUrl) {
                            URL.revokeObjectURL(chatVoicePreviewUrl);
                            chatVoicePreviewUrl = null;
                        }
                        if (notify && chatVoiceBlob) {
                            showToast('پیام صوتی حذف شد.', 'info');
                        }
                        chatVoiceBlob = null;
                        updateAttachmentPreview();
                        resetVoiceButtonAppearance();
                    }
                    chatVoiceRecording = false;
                    chatVoiceChunks = [];
                    chatVoiceStopOptions = { save: true, notify: true };
                    return;
                }

                chatVoiceStopOptions = { save, notify };
                try {
                    chatVoiceRecorder.stop();
                } catch (error) {
                    console.error('Error stopping voice recorder:', error);
                    if (chatVoiceStream) {
                        chatVoiceStream.getTracks().forEach((track) => track.stop());
                        chatVoiceStream = null;
                    }
                    chatVoiceRecorder = null;
                    chatVoiceRecording = false;
                    chatVoiceChunks = [];
                    if (!save) {
                        if (chatVoicePreviewUrl) {
                            URL.revokeObjectURL(chatVoicePreviewUrl);
                            chatVoicePreviewUrl = null;
                        }
                        chatVoiceBlob = null;
                        updateAttachmentPreview();
                    }
                    resetVoiceButtonAppearance();
                }
            };

            const startVoiceRecording = async () => {
                if (!chatVoiceBtn) {
                    return;
                }
                if (!navigator.mediaDevices || !navigator.mediaDevices.getUserMedia || typeof MediaRecorder === 'undefined') {
                    showToast('مرورگر شما از ضبط صدا پشتیبانی نمی‌کند.', 'error');
                    return;
                }
                if (chatVoiceRecording) {
                    return;
                }

                try {
                    const stream = await navigator.mediaDevices.getUserMedia({ audio: true });
                    chatVoiceStream = stream;
                    chatVoiceChunks = [];
                    chatVoiceRecorder = new MediaRecorder(stream);
                    chatVoiceStopOptions = { save: true, notify: true };

                    chatVoiceRecorder.addEventListener('dataavailable', (event) => {
                        if (event.data && event.data.size > 0) {
                            chatVoiceChunks.push(event.data);
                        }
                    });

                    chatVoiceRecorder.addEventListener('stop', () => {
                        if (chatVoiceStream) {
                            chatVoiceStream.getTracks().forEach((track) => track.stop());
                            chatVoiceStream = null;
                        }

                        const { save, notify } = chatVoiceStopOptions || { save: true, notify: true };
                        const hasData = chatVoiceChunks.length > 0;

                        if (save && hasData) {
                            const mimeType = chatVoiceRecorder.mimeType || 'audio/webm';
                            chatVoiceBlob = new Blob(chatVoiceChunks, { type: mimeType });
                            if (chatVoicePreviewUrl) {
                                URL.revokeObjectURL(chatVoicePreviewUrl);
                                chatVoicePreviewUrl = null;
                            }
                            updateAttachmentPreview();
                            if (notify) {
                                showToast('پیام صوتی آماده ارسال است.', 'success');
                            }
                        } else {
                            if (chatVoicePreviewUrl) {
                                URL.revokeObjectURL(chatVoicePreviewUrl);
                                chatVoicePreviewUrl = null;
                            }
                            chatVoiceBlob = null;
                            updateAttachmentPreview();
                            if (notify) {
                                showToast('ضبط صدا لغو شد.', 'info');
                            }
                        }

                        chatVoiceRecorder = null;
                        chatVoiceRecording = false;
                        chatVoiceChunks = [];
                        chatVoiceStopOptions = { save: true, notify: true };
                        resetVoiceButtonAppearance();
                    });

                    chatVoiceRecorder.start();
                    chatVoiceRecording = true;
                    chatVoiceBtn.classList.remove('border-amber-100', 'text-amber-600', 'hover:bg-amber-50');
                    chatVoiceBtn.classList.add('bg-red-500', 'text-white', 'animate-pulse', 'border-red-200', 'hover:bg-red-500');
                    chatVoiceBtn.innerHTML = '<i class="fas fa-square"></i>';
                    chatVoiceBtn.title = 'پایان ضبط صدا';
                    showToast('ضبط صدا آغاز شد. برای پایان دوباره کلیک کنید.', 'info');
                } catch (error) {
                    console.error('Voice recording error:', error);
                    showToast('دسترسی به میکروفون امکان‌پذیر نیست.', 'error');
                    if (chatVoiceStream) {
                        chatVoiceStream.getTracks().forEach((track) => track.stop());
                        chatVoiceStream = null;
                    }
                    chatVoiceRecorder = null;
                    chatVoiceRecording = false;
                    chatVoiceChunks = [];
                    chatVoiceStopOptions = { save: true, notify: true };
                    resetVoiceButtonAppearance();
                }
            };

            const handleVoiceButtonClick = () => {
                if (chatVoiceRecording) {
                    stopVoiceRecording({ save: true, notify: true });
                    return;
                }
                if (chatVoiceBlob) {
                    removeVoiceAttachment({ notify: false });
                }
                startVoiceRecording();
            };

            const resetChatComposer = ({ clearText = true } = {}) => {
                if (clearText && chatInput) {
                    chatInput.value = '';
                }
                clearFileAttachment();
                removeVoiceAttachment();
                hideEmojiPicker();
            };

            const toDateInstance = (value) => {
                if (!value) return null;
                if (value instanceof Date) {
                    return Number.isNaN(value.getTime()) ? null : value;
                }
                if (typeof value === 'string' && /^\d{4}-\d{2}-\d{2}$/.test(value)) {
                    const parsed = new Date(`${value}T00:00:00`);
                    return Number.isNaN(parsed.getTime()) ? null : parsed;
                }
                const parsed = new Date(value);
                return Number.isNaN(parsed.getTime()) ? null : parsed;
            };

            const formatToJalali = (value, options = { year: 'numeric', month: 'long', day: 'numeric' }) => {
                const date = toDateInstance(value);
                if (!date) return '';
                return new Intl.DateTimeFormat('fa-IR-u-ca-persian', options).format(date);
            };

            const formatToJalaliShort = (value) => (
                formatToJalali(value, { year: 'numeric', month: '2-digit', day: '2-digit' })
            );

            const formatToJalaliDateTime = (value) => {
                const date = toDateInstance(value);
                if (!date) return '';
                return new Intl.DateTimeFormat('fa-IR-u-ca-persian', {
                    year: 'numeric',
                    month: 'long',
                    day: 'numeric',
                    hour: '2-digit',
                    minute: '2-digit',
                }).format(date);
            };

            const formatChatTimestamp = (value) => {
                const date = toDateInstance(value);
                if (!date) {
                    return '';
                }
                try {
                    return new Intl.DateTimeFormat('fa-IR-u-ca-persian', {
                        month: '2-digit',
                        day: '2-digit',
                        hour: '2-digit',
                        minute: '2-digit',
                    }).format(date);
                } catch (error) {
                    console.error('Error formatting chat timestamp:', error);
                    return '';
                }
            };

            const extractFileName = (path) => {
                if (!path || typeof path !== 'string') {
                    return 'فایل پیوست';
                }
                const withoutQuery = path.split('?')[0];
                const segments = withoutQuery.split('/');
                const lastSegment = segments.pop();
                return lastSegment || 'فایل پیوست';
            };

            const PERSIAN_DIGIT_MAP = {
                '۰': '0', '۱': '1', '۲': '2', '۳': '3', '۴': '4',
                '۵': '5', '۶': '6', '۷': '7', '۸': '8', '۹': '9',
                '٠': '0', '١': '1', '٢': '2', '٣': '3', '٤': '4',
                '٥': '5', '٦': '6', '٧': '7', '٨': '8', '٩': '9',
            };

            const toEnglishDigits = (value) => {
                if (typeof value !== 'string') {
                    return value;
                }
                return value.replace(/[۰-۹٠-٩]/g, (digit) => PERSIAN_DIGIT_MAP[digit] || digit);
            };

            const toISODateString = (value) => {
                const date = toDateInstance(value);
                if (!date) return '';
                const year = date.getFullYear();
                const month = String(date.getMonth() + 1).padStart(2, '0');
                const day = String(date.getDate()).padStart(2, '0');
                return `${year}-${month}-${day}`;
            };

            const formatCount = (value) => {
                const numberValue = Number(value || 0);
                return Number.isFinite(numberValue) ? numberValue.toLocaleString('fa-IR') : '۰';
            };

            const escapeHtml = (value) => {
                if (value === null || value === undefined) {
                    return '';
                }
                return String(value)
                    .replace(/&/g, '&amp;')
                    .replace(/</g, '&lt;')
                    .replace(/>/g, '&gt;')
                    .replace(/"/g, '&quot;')
                    .replace(/'/g, '&#39;');
            };

            const ensureReportFilters = () => {
                if (!state.reportFilters) {
                    const today = new Date();
                    const defaultEnd = toISODateString(today);
                    const startDate = new Date(today);
                    startDate.setDate(startDate.getDate() - 29);
                    const defaultStart = toISODateString(startDate);
                    state.reportFilters = {
                        startDate: defaultStart,
                        endDate: defaultEnd,
                        advisorId: 'all',
                    };
                }
                return state.reportFilters;
            };

            let paymentDatePickerInitialized = false;
            let useJalaliDatePicker = false;

            const updateHiddenPaymentDateFromDisplay = ({ silent = false } = {}) => {
                if (!paymentDateDisplayInput || !paymentDateHiddenInput) {
                    return;
                }
                const rawValue = toEnglishDigits(paymentDateDisplayInput.value.trim());
                if (!rawValue) {
                    paymentDateHiddenInput.value = '';
                    return;
                }
                if (typeof window.persianDate === 'function') {
                    try {
                        const normalized = rawValue.replace(/-/g, '/');
                        const persian = new window.persianDate(normalized);
                        paymentDateHiddenInput.value = persian.toCalendar('gregorian').format('YYYY-MM-DD');
                    } catch (error) {
                        paymentDateHiddenInput.value = '';
                        if (!silent) {
                            showToast('فرمت تاریخ نامعتبر است. مثال: ۱۴۰۲/۰۸/۱۲', 'error');
                        }
                    }
                } else {
                    paymentDateHiddenInput.value = rawValue.replace(/\//g, '-');
                }
            };

            const initializePaymentDatePicker = () => {
                if (paymentDatePickerInitialized || !paymentDateDisplayInput) {
                    return;
                }
                const hasPersianPicker =
                    typeof window.$ === 'function' &&
                    window.$.fn &&
                    typeof window.$.fn.persianDatepicker === 'function' &&
                    typeof window.persianDate === 'function';

                if (hasPersianPicker && paymentDateHiddenInput) {
                    paymentDatePickerInitialized = true;
                    useJalaliDatePicker = true;
                    paymentDateDisplayInput.setAttribute('readonly', 'readonly');
                    window.$(paymentDateDisplayInput).persianDatepicker({
                        calendar: {
                            persian: { locale: 'fa', leapYearMode: 'algorithmic' },
                            gregorian: { locale: 'en', leapYearMode: 'algorithmic' },
                        },
                        format: 'YYYY/MM/DD',
                        altField: '#payment-date-hidden',
                        altFormat: 'YYYY-MM-DD',
                        initialValue: false,
                        autoClose: true,
                        toolbox: { calendarSwitch: { enabled: false } },
                        navigator: { scroll: { enabled: false } },
                        onSelect: (unix) => {
                            try {
                                const persian = new window.persianDate(unix);
                                paymentDateDisplayInput.value = persian.format('YYYY/MM/DD');
                                paymentDateHiddenInput.value = persian.toCalendar('gregorian').format('YYYY-MM-DD');
                            } catch (error) {
                                paymentDateHiddenInput.value = '';
                            }
                        },
                    });
                    if (paymentForm) {
                        paymentForm.addEventListener('reset', () => {
                            paymentDateDisplayInput.value = '';
                            paymentDateHiddenInput.value = '';
                        });
                    }
                } else {
                    paymentDatePickerInitialized = true;
                    useJalaliDatePicker = false;
                    if (paymentDateHiddenInput) {
                        paymentDateHiddenInput.removeAttribute('name');
                    }
                    paymentDateDisplayInput.removeAttribute('readonly');
                    paymentDateDisplayInput.setAttribute('type', 'date');
                    paymentDateDisplayInput.setAttribute('name', 'payment_date');
                    paymentDateDisplayInput.setAttribute('placeholder', 'تاریخ را انتخاب کنید');
                }
            };

            async function fetchJSON(url, options = {}) {
                const mergedOptions = {
                    credentials: 'same-origin',
                    ...options,
                };
                mergedOptions.headers = {
                    Accept: 'application/json',
                    ...(options.headers || {}),
                };

                const response = await fetch(url, mergedOptions);
                const isNoContent = response.status === 204;
                const rawPayload = isNoContent ? '' : await response.text();

                if (!response.ok) {
                    let message = `Request failed with status ${response.status}`;
                    if (rawPayload) {
                        try {
                            const errorData = JSON.parse(rawPayload);
                            message = errorData.detail || errorData.message || message;
                        } catch (parseError) {
                            // ignore json parse error for non-json responses
                        }
                    }
                    const error = new Error(message);
                    error.status = response.status;
                    throw error;
                }

                if (!rawPayload) {
                    return null;
                }

                try {
                    return JSON.parse(rawPayload);
                } catch (parseError) {
                    return null;
                }
            }

            function updateProfileImages() {
                const profileData = state.profile;
                const baseUrl = profileData && profileData.profile_picture_url
                    ? profileData.profile_picture_url
                    : null;

                if (!baseUrl) {
                    state.profileImageVersion = null;
                    if (profileImg) {
                        profileImg.src = PROFILE_PLACEHOLDER_SMALL;
                    }
                    if (modalImg) {
                        modalImg.src = PROFILE_PLACEHOLDER_LARGE;
                    }
                    return;
                }

                let finalUrl = baseUrl;
                const version = state.profileImageVersion;
                if (typeof version === 'number') {
                    finalUrl = `${baseUrl}${baseUrl.includes('?') ? '&' : '?'}cb=${version}`;
                }

                if (profileImg) {
                    profileImg.src = finalUrl;
                }
                if (modalImg) {
                    modalImg.src = finalUrl;
                }
            }

            function setProfileData(profileData, { cacheBust = false, loaded = true } = {}) {
                state.profile = profileData || null;
                state.profileLoaded = loaded;

                if (!state.profile) {
                    updateProfileImages();
                    return;
                }

                if (cacheBust || typeof state.profileImageVersion !== 'number') {
                    state.profileImageVersion = Date.now();
                }

                updateProfileImages();
            }

            async function loadCurrentUserProfile({ force = false } = {}) {
                if (state.profileLoading) {
                    return state.profile;
                }
                if (state.profileLoaded && !force) {
                    updateProfileImages();
                    return state.profile;
                }

                state.profileLoading = true;
                try {
                    const data = await fetchJSON('/api/profile/');
                    setProfileData(data || null, { cacheBust: true, loaded: true });
                    return state.profile;
                } catch (error) {
                    console.error('Error loading profile:', error);
                    setProfileData(null, { loaded: false });
                    return null;
                } finally {
                    state.profileLoading = false;
                }
            }

            function updateNotificationsBadge() {
                if (!notificationsBadge) {
                    return;
                }
                const list = Array.isArray(state.notifications) ? state.notifications : [];
                const unreadCount = list.reduce((sum, item) => sum + (item && !item.is_read ? 1 : 0), 0);
                if (unreadCount > 0) {
                    notificationsBadge.textContent = unreadCount > 99
                        ? '99+'
                        : unreadCount.toLocaleString('fa-IR');
                    notificationsBadge.classList.remove('hidden');
                } else {
                    notificationsBadge.textContent = '';
                    notificationsBadge.classList.add('hidden');
                }
            }

            function renderNotificationsList() {
                if (!notificationsListContainer) {
                    return;
                }
                const notifications = Array.isArray(state.notifications) ? state.notifications : [];
                notificationsListContainer.innerHTML = '';

                if (notificationsError) {
                    const message = state.notificationsError;
                    if (message) {
                        notificationsError.textContent = message;
                        notificationsError.classList.remove('hidden');
                    } else {
                        notificationsError.textContent = '';
                        notificationsError.classList.add('hidden');
                    }
                }

                if (!notifications.length) {
                    if (notificationsEmpty) {
                        if (state.notificationsError) {
                            notificationsEmpty.classList.add('hidden');
                        } else {
                            notificationsEmpty.classList.remove('hidden');
                        }
                    }
                    return;
                }

                if (notificationsEmpty) {
                    notificationsEmpty.classList.add('hidden');
                }

                notifications.forEach(item => {
                    const wrapper = document.createElement('div');
                    const isRead = Boolean(item && item.is_read);
                    wrapper.className = `rounded-xl border p-4 space-y-2 transition ${isRead ? 'bg-white border-gray-200' : 'bg-indigo-50 border-indigo-100'}`;

                    const senderName = escapeHtml(item?.sender_name || 'ادمین');
                    const createdLabel = item?.created_at ? escapeHtml(formatToJalaliDateTime(item.created_at)) : '';
                    const messageText = escapeHtml(item?.message || '');

                    const channelBadges = [];
                    if (item?.channels?.panel) {
                        channelBadges.push('<span class="inline-flex items-center px-2 py-0.5 text-xs rounded-full bg-indigo-100 text-indigo-700">پنل</span>');
                    }
                    if (item?.channels?.telegram) {
                        const success = Boolean(item.telegram_sent);
                        const badgeClass = success ? 'bg-emerald-100 text-emerald-700' : 'bg-rose-100 text-rose-700';
                        const label = success ? 'تلگرام' : 'تلگرام (ناموفق)';
                        channelBadges.push(`<span class="inline-flex items-center px-2 py-0.5 text-xs rounded-full ${badgeClass}">${label}</span>`);
                    }
                    if (item?.channels?.sms) {
                        const success = Boolean(item.sms_sent);
                        const badgeClass = success ? 'bg-emerald-100 text-emerald-700' : 'bg-rose-100 text-rose-700';
                        const label = success ? 'پیامک' : 'پیامک (ناموفق)';
                        channelBadges.push(`<span class="inline-flex items-center px-2 py-0.5 text-xs rounded-full ${badgeClass}">${label}</span>`);
                    }

                    const errorItems = [];
                    if (item?.telegram_error) {
                        errorItems.push(`<li>تلگرام: ${escapeHtml(item.telegram_error)}</li>`);
                    }
                    if (item?.sms_error) {
                        errorItems.push(`<li>پیامک: ${escapeHtml(item.sms_error)}</li>`);
                    }

                    wrapper.innerHTML = `
                        <div class="flex items-start justify-between gap-3">
                            <div>
                                <p class="font-semibold text-gray-800">${senderName}</p>
                                <p class="text-sm text-gray-700 whitespace-pre-line">${messageText}</p>
                            </div>
                            ${createdLabel ? `<span class="text-xs text-gray-500">${createdLabel}</span>` : ''}
                        </div>
                        ${channelBadges.length ? `<div class="flex flex-wrap gap-2">${channelBadges.join('')}</div>` : ''}
                        ${errorItems.length ? `<ul class="text-xs text-red-600 list-disc pr-5 space-y-1">${errorItems.join('')}</ul>` : ''}
                    `;

                    notificationsListContainer.appendChild(wrapper);
                });
            }

            async function loadNotifications({ force = false } = {}) {
                if (state.notificationLoading) {
                    return state.notifications;
                }
                if (state.notificationsLoaded && !force) {
                    return state.notifications;
                }

                state.notificationLoading = true;
                if (notificationsLoading) {
                    notificationsLoading.classList.remove('hidden');
                }
                if (notificationsError) {
                    notificationsError.classList.add('hidden');
                    notificationsError.textContent = '';
                }

                try {
                    const data = await fetchJSON('/api/notifications/inbox/');
                    const normalized = Array.isArray(data) ? data.slice() : [];
                    const toTimestamp = (value) => {
                        const date = value ? new Date(value) : null;
                        return date && !Number.isNaN(date.getTime()) ? date.getTime() : 0;
                    };
                    normalized.sort((a, b) => toTimestamp(b?.created_at) - toTimestamp(a?.created_at));
                    state.notifications = normalized;
                    state.notificationsError = null;
                } catch (error) {
                    state.notificationsError = error.message || 'خطا در بارگذاری اعلان‌ها.';
                    throw error;
                } finally {
                    state.notificationLoading = false;
                    state.notificationsLoaded = true;
                    if (notificationsLoading) {
                        notificationsLoading.classList.add('hidden');
                    }
                    renderNotificationsList();
                    updateNotificationsBadge();
                }

                return state.notifications;
            }

            async function markNotificationsAsRead(ids = []) {
                const cleanedIds = (Array.isArray(ids) ? ids : [ids])
                    .map(id => Number(id))
                    .filter(id => Number.isInteger(id));

                if (!cleanedIds.length) {
                    return;
                }

                try {
                    await fetchJSON('/api/notifications/mark-read/', {
                        method: 'POST',
                        headers: {
                            'Content-Type': 'application/json',
                            'X-CSRFToken': csrftoken,
                        },
                        body: JSON.stringify({ ids: cleanedIds }),
                    });
                    state.notifications = (state.notifications || []).map(item => {
                        if (!item) return item;
                        if (cleanedIds.includes(item.id)) {
                            return { ...item, is_read: true };
                        }
                        return item;
                    });
                    renderNotificationsList();
                    updateNotificationsBadge();
                } catch (error) {
                    console.error('Error marking notifications as read:', error);
                }
            }

            async function loadNotificationRecipients({ force = false } = {}) {
                if (!CURRENT_USER.isStaff) {
                    state.notificationRecipients = [];
                    state.notificationRecipientsLoaded = true;
                    state.notificationRecipientsError = null;
                    return state.notificationRecipients;
                }

                if (state.notificationRecipientsLoading) {
                    return state.notificationRecipients;
                }

                if (state.notificationRecipientsLoaded && !force && state.notificationRecipients.length) {
                    return state.notificationRecipients;
                }

                state.notificationRecipientsLoading = true;

                try {
                    const data = await fetchJSON('/api/notifications/recipients/');
                    const normalized = Array.isArray(data) ? data.slice() : [];
                    normalized.sort((a, b) => {
                        const nameA = (a?.full_name || '').trim();
                        const nameB = (b?.full_name || '').trim();
                        return nameA.localeCompare(nameB, 'fa');
                    });
                    state.notificationRecipients = normalized;
                    state.notificationRecipientsError = null;
                } catch (error) {
                    state.notificationRecipients = [];
                    state.notificationRecipientsError = error.message || 'خطا در بارگذاری مخاطبان.';
                    throw error;
                } finally {
                    state.notificationRecipientsLoading = false;
                    state.notificationRecipientsLoaded = true;
                }

                return state.notificationRecipients;
            }

            function buildNotificationRecipientOptions(recipients = []) {
                if (!Array.isArray(recipients) || !recipients.length) {
                    return '';
                }
                const grouped = recipients.reduce((acc, item) => {
                    const roleKey = item?.role || 'other';
                    if (!acc[roleKey]) {
                        acc[roleKey] = [];
                    }
                    acc[roleKey].push(item);
                    return acc;
                }, {});

                const roleLabels = {
                    student: 'دانش‌آموزان',
                    advisor: 'مشاوران',
                };
                const roleNames = {
                    student: 'دانش‌آموز',
                    advisor: 'مشاور',
                };

                return Object.entries(grouped).map(([role, items]) => {
                    const label = roleLabels[role] || 'کاربران';
                    const options = items.map(item => {
                        const value = Number(item?.user_id);
                        if (!Number.isInteger(value)) {
                            return '';
                        }
                        const parts = [];
                        if (item?.full_name) {
                            parts.push(item.full_name);
                        } else {
                            parts.push(`کاربر ${value}`);
                        }
                        const roleName = roleNames[role];
                        if (roleName) {
                            parts.push(roleName);
                        }
                        if (item?.phone_number) {
                            parts.push(`شماره: ${item.phone_number}`);
                        }
                        const text = escapeHtml(parts.filter(Boolean).join(' • '));
                        return `<option value="${value}">${text}</option>`;
                    }).filter(Boolean).join('');
                    return `<optgroup label="${label}">${options}</optgroup>`;
                }).join('');
            }

            function initializeNotificationRecipientSelect(selectElement) {
                if (!selectElement) {
                    return;
                }
                if (notificationRecipientSelectInstance) {
                    notificationRecipientSelectInstance.destroy();
                    notificationRecipientSelectInstance = null;
                }
                notificationRecipientSelectInstance = new TomSelect(selectElement, {
                    persist: false,
                    plugins: ['remove_button'],
                    create: false,
                    maxOptions: 2000,
                    placeholder: 'انتخاب مخاطبان',
                    render: {
                        option: (data, escape) => `<div class="text-sm">${escape(data.text)}</div>`,
                        item: (data, escape) => `<div class="text-sm">${escape(data.text)}</div>`,
                    },
                });
            }

            async function handleSendNotificationSubmit(event) {
                event.preventDefault();
                const form = event.target;
                const submitBtn = form.querySelector('button[type="submit"]');
                const feedback = document.getElementById('notification-form-feedback');

                if (feedback) {
                    feedback.textContent = '';
                    feedback.classList.add('hidden');
                    feedback.classList.remove('text-red-600', 'text-green-600', 'text-amber-600');
                }

                const selectedIds = notificationRecipientSelectInstance
                    ? notificationRecipientSelectInstance.getValue()
                    : Array.from(form.querySelectorAll('#notification-recipient-select option:checked')).map(option => option.value);
                const messageInput = form.querySelector('#notification-message');
                const message = (messageInput?.value || '').trim();
                const selectedChannels = Array.from(form.querySelectorAll('input[name="channels"]:checked')).map(input => input.value);

                if (!selectedIds.length) {
                    showToast('لطفاً حداقل یک مخاطب را انتخاب کنید.', 'error');
                    return;
                }

                if (!message) {
                    showToast('متن اعلان نمی‌تواند خالی باشد.', 'error');
                    if (messageInput) {
                        messageInput.focus();
                    }
                    return;
                }

                if (!selectedChannels.length) {
                    showToast('حداقل یک کانال ارسال را انتخاب کنید.', 'error');
                    return;
                }

                if (submitBtn) {
                    submitBtn.disabled = true;
                    submitBtn.dataset.originalLabel = submitBtn.innerHTML;
                    submitBtn.innerHTML = '<i class="fas fa-spinner fa-spin"></i>';
                }

                try {
                    const payload = {
                        message,
                        recipient_ids: selectedIds.map(id => Number(id)).filter(id => Number.isInteger(id)),
                        channels: selectedChannels,
                    };

                    const response = await fetchJSON('/api/notifications/send/', {
                        method: 'POST',
                        headers: {
                            'Content-Type': 'application/json',
                            'X-CSRFToken': csrftoken,
                        },
                        body: JSON.stringify(payload),
                    });

                    showToast('اعلان با موفقیت ارسال شد.', 'success');

                    if (feedback) {
                        const partialFailures = Array.isArray(response?.results)
                            ? response.results.flatMap(result => result.failed_channels || [])
                            : [];
                        if (partialFailures.length) {
                            const details = partialFailures
                                .map(item => `${item.channel}: ${item.reason || 'نامشخص'}`)
                                .join('، ');
                            feedback.textContent = `برخی کانال‌ها با خطا روبه‌رو شدند: ${details}`;
                            feedback.classList.remove('hidden');
                            feedback.classList.add('text-amber-600');
                        } else {
                            feedback.textContent = 'اعلان برای مخاطبان انتخابی ارسال شد.';
                            feedback.classList.remove('hidden');
                            feedback.classList.add('text-green-600');
                        }
                    }

                    form.reset();
                    if (notificationRecipientSelectInstance) {
                        notificationRecipientSelectInstance.clear(true);
                    }
                    const panelCheckbox = form.querySelector('input[name="channels"][value="panel"]');
                    if (panelCheckbox) {
                        panelCheckbox.checked = true;
                    }

                    try {
                        await loadNotifications({ force: true });
                    } catch (error) {
                        console.error('Error refreshing notifications after send:', error);
                    }
                } catch (error) {
                    const errorMessage = error.message || 'ارسال اعلان با خطا مواجه شد.';
                    showToast(errorMessage, 'error');
                    if (feedback) {
                        feedback.textContent = errorMessage;
                        feedback.classList.remove('hidden');
                        feedback.classList.add('text-red-600');
                    }
                } finally {
                    if (submitBtn) {
                        submitBtn.disabled = false;
                        if (submitBtn.dataset.originalLabel) {
                            submitBtn.innerHTML = submitBtn.dataset.originalLabel;
                            delete submitBtn.dataset.originalLabel;
                        }
                    }
                }
            }

            function startNotificationPolling() {
                if (notificationPollingInterval) {
                    return;
                }
                notificationPollingInterval = setInterval(() => {
                    loadNotifications({ force: true }).catch(error => {
                        console.error('Error polling notifications:', error);
                    });
                }, NOTIFICATION_POLL_INTERVAL);
            }

            function stopNotificationPolling() {
                if (notificationPollingInterval) {
                    clearInterval(notificationPollingInterval);
                    notificationPollingInterval = null;
                }
            }

            async function openNotificationsModal() {
                if (notificationsError) {
                    notificationsError.classList.add('hidden');
                    notificationsError.textContent = '';
                }
                try {
                    await loadNotifications({ force: true });
                } catch (error) {
                    // خطا از طریق state نمایش داده می‌شود
                } finally {
                    openModal('notifications-modal');
                    const unreadIds = (state.notifications || [])
                        .filter(item => item && !item.is_read)
                        .map(item => item.id);
                    if (unreadIds.length) {
                        await markNotificationsAsRead(unreadIds);
                    }
                }
            }

            const transformCourse = (course) => {
                const sessions = (course.sessions || []).map(session => {
                    const uploader = session.plan_uploaded_by || null;
                    const uploaderName = uploader
                        ? (uploader.full_name
                            || `${uploader.first_name || ''} ${uploader.last_name || ''}`.trim()
                            || uploader.username
                            || '')
                        : '';
                    const uploadedAtLabel = session.plan_uploaded_at
                        ? formatToJalaliDateTime(session.plan_uploaded_at)
                        : '';

                    return {
                        id: session.id,
                        number: session.session_number,
                        date: formatToJalali(session.date),
                        completed: session.is_completed,
                        rawDate: session.date,
                        videoUrl: session.video_url,
                        planFile: session.plan_file || '',
                        planFileName: session.plan_file ? extractFileName(session.plan_file) : '',
                        planUploadedAt: session.plan_uploaded_at || '',
                        planUploadedAtLabel: uploadedAtLabel,
                        planUploaderName: uploaderName,
                    };
                });
                const comments = (course.comments || []).map(comment => {
                    const attachmentUrl = comment.attachment;
                    const voiceUrl = comment.voice_note;
                    const authorName = comment.author?.full_name
                        || `${comment.author?.first_name || ''} ${comment.author?.last_name || ''}`.trim();
                    return {
                        id: comment.id,
                        authorName: authorName || 'کاربر',
                        text: comment.text,
                        createdAt: comment.created_at,
                        attachmentUrl,
                        attachmentName: attachmentUrl ? extractFileName(attachmentUrl) : '',
                        voiceNoteUrl: voiceUrl,
                        voiceNoteName: voiceUrl ? extractFileName(voiceUrl) || 'یادداشت صوتی' : '',
                    };
                });
                const attachments = [];
                comments.forEach(comment => {
                    if (comment.attachmentUrl) {
                        attachments.push({
                            id: `file-${comment.id}`,
                            name: comment.attachmentName || 'فایل پیوست',
                            url: comment.attachmentUrl,
                            type: 'file',
                        });
                    }
                    if (comment.voiceNoteUrl) {
                        attachments.push({
                            id: `voice-${comment.id}`,
                            name: comment.voiceNoteName || 'یادداشت صوتی',
                            url: comment.voiceNoteUrl,
                            type: 'audio',
                        });
                    }
                });

                sessions.forEach(session => {
                    if (session.planFile) {
                        attachments.push({
                            id: `plan-${session.id}`,
                            name: `برنامه جلسه ${session.number}`,
                            url: session.planFile,
                            type: 'file',
                        });
                    }
                });

                const dayCode = course.day_of_week;
                const startTimeRaw = course.start_time || '';
                const startTimeLabel = startTimeRaw ? startTimeRaw.slice(0, 5) : '';

                return {
                    id: course.id,
                    studentId: course.student,
                    advisorId: course.advisor,
                    studentName: course.student_name || '---',
                    advisorName: course.advisor_name || '---',
                    dayOfWeek: EN_TO_FA_DAYS[dayCode] || dayCode,
                    dayCode,
                    startTime: startTimeRaw,
                    startTimeLabel,
                    time: startTimeLabel,
                    startDate: course.start_date,
                    startDateJalali: formatToJalali(course.start_date),
                    isActive: course.is_active,
                    classLink: course.class_link,
                    sessions,
                    comments,
                    attachments,
                };
            };

            const getAdvisorWorkingHours = (advisorId) => {
                if (!advisorId) {
                    return [];
                }
                const adminData = state.adminData;
                if (!adminData || !Array.isArray(adminData.advisors)) {
                    return [];
                }
                const advisor = adminData.advisors.find(item => Number(item?.id) === Number(advisorId));
                if (!advisor || !Array.isArray(advisor.working_hours)) {
                    return [];
                }
                return advisor.working_hours;
            };

            function populateScheduleTimeOptions(formEl, course, selectedDayCode) {
                if (!formEl || !course) {
                    return;
                }
                const daySelect = formEl.querySelector('select[name="day_of_week"]');
                const timeSelect = formEl.querySelector('select[name="start_time"]');
                const messageEl = formEl.querySelector('#course-schedule-slot-message');

                if (!timeSelect) {
                    return;
                }

                const normalizedDay = selectedDayCode || (daySelect ? daySelect.value : '');
                if (!normalizedDay) {
                    timeSelect.innerHTML = '<option value="">ابتدا روز هفته را انتخاب کنید</option>';
                    timeSelect.disabled = true;
                    if (messageEl) {
                        messageEl.textContent = 'ابتدا روز هفته را انتخاب کنید.';
                        messageEl.classList.remove('hidden');
                        messageEl.classList.remove('text-red-600', 'text-green-600');
                        messageEl.classList.add('text-gray-500');
                    }
                    return;
                }

                const workingHours = getAdvisorWorkingHours(course.advisorId).filter(
                    slot => slot && slot.day_of_week === normalizedDay,
                );

                if (!workingHours.length) {
                    timeSelect.innerHTML = '<option value="">بازه‌ای برای این روز ثبت نشده است</option>';
                    timeSelect.disabled = true;
                    if (messageEl) {
                        messageEl.textContent = 'برای این روز بازه‌ای ثبت نشده است. ابتدا در بخش مدیریت مشاور بازه جدید ثبت کنید.';
                        messageEl.classList.remove('hidden');
                        messageEl.classList.add('text-red-600');
                        messageEl.classList.remove('text-green-600', 'text-gray-500');
                    }
                    return;
                }

                const currentTime = course.startTimeLabel || course.time || '';
                const selectedTime = timeSelect.value || currentTime;

                const optionParts = workingHours.map(slot => {
                    const slotStart = slot.start_time || '';
                    const slotEnd = slot.end_time || '';
                    const isCurrentSlot = slot.day_of_week === (course.dayCode || '')
                        && slot.start_time === currentTime;
                    const rawRemaining = Number(slot.remaining_capacity ?? 0);
                    const adjustedRemaining = Math.max(rawRemaining + (isCurrentSlot ? 1 : 0), 0);
                    const capacityLabel = adjustedRemaining > 0
                        ? `ظرفیت باقی‌مانده: ${formatCount(adjustedRemaining)}`
                        : 'ظرفیت تکمیل است';
                    const isSelected = selectedTime && selectedTime === slot.start_time;
                    return `<option value="${slotStart}" data-remaining="${adjustedRemaining}" ${isCurrentSlot ? 'data-current-slot="true"' : ''} ${isSelected ? 'selected' : ''}>${escapeHtml(`${slotStart} تا ${slotEnd}`)} • ${escapeHtml(capacityLabel)}</option>`;
                });

                timeSelect.innerHTML = optionParts.join('');
                timeSelect.disabled = false;
                if (!timeSelect.value && timeSelect.options.length) {
                    timeSelect.selectedIndex = 0;
                }

                updateScheduleSlotMessage(formEl, course);
            }

            function updateScheduleSlotMessage(formEl, course) {
                if (!formEl) {
                    return;
                }
                const messageEl = formEl.querySelector('#course-schedule-slot-message');
                if (!messageEl) {
                    return;
                }
                const daySelect = formEl.querySelector('select[name="day_of_week"]');
                const timeSelect = formEl.querySelector('select[name="start_time"]');
                const selectedDay = daySelect ? daySelect.value : '';

                if (!selectedDay) {
                    messageEl.textContent = 'ابتدا روز هفته را انتخاب کنید.';
                    messageEl.classList.remove('hidden');
                    messageEl.classList.remove('text-red-600', 'text-green-600');
                    messageEl.classList.add('text-gray-500');
                    return;
                }

                const selectedTime = timeSelect ? timeSelect.value : '';
                if (!selectedTime) {
                    messageEl.textContent = 'بازه زمانی مورد نظر را انتخاب کنید.';
                    messageEl.classList.remove('hidden');
                    messageEl.classList.remove('text-red-600', 'text-green-600');
                    messageEl.classList.add('text-gray-500');
                    return;
                }

                const workingHours = getAdvisorWorkingHours(course.advisorId);
                const slot = workingHours.find(item => item && item.day_of_week === selectedDay && item.start_time === selectedTime);
                if (!slot) {
                    messageEl.textContent = 'بازه انتخاب‌شده برای این مشاور یافت نشد.';
                    messageEl.classList.remove('hidden');
                    messageEl.classList.add('text-red-600');
                    messageEl.classList.remove('text-green-600', 'text-gray-500');
                    return;
                }

                const isCurrentSlot = slot.day_of_week === (course.dayCode || '')
                    && slot.start_time === (course.startTimeLabel || course.time || '');
                const rawRemaining = Number(slot.remaining_capacity ?? 0);
                const remaining = Math.max(rawRemaining + (isCurrentSlot ? 1 : 0), 0);
                const rawAssigned = Number(slot.assigned_count ?? 0);
                const assigned = Math.max(rawAssigned - (isCurrentSlot ? 1 : 0), 0);
                const maxStudents = Number(slot.max_students ?? 0);

                const infoParts = [
                    `ظرفیت کل: ${formatCount(maxStudents)}`,
                    `رزرو شده: ${formatCount(assigned)}`,
                ];

                if (remaining > 0) {
                    infoParts.push(`ظرفیت آزاد: ${formatCount(remaining)}`);
                    messageEl.classList.add('text-green-600');
                    messageEl.classList.remove('text-red-600', 'text-gray-500');
                } else {
                    infoParts.push('ظرفیت آزاد: ۰');
                    messageEl.classList.add('text-red-600');
                    messageEl.classList.remove('text-green-600', 'text-gray-500');
                }

                messageEl.textContent = infoParts.join(' • ');
                messageEl.classList.remove('hidden');
            }

            async function submitCourseSchedule(courseId, formEl) {
                if (!courseId || !formEl) {
                    return;
                }
                const daySelect = formEl.querySelector('select[name="day_of_week"]');
                const timeSelect = formEl.querySelector('select[name="start_time"]');
                const startHidden = formEl.querySelector('input[name="start_date"]');
                const feedbackEl = formEl.querySelector('#course-schedule-feedback');
                const submitBtn = formEl.querySelector('button[type="submit"]');

                if (feedbackEl) {
                    feedbackEl.textContent = '';
                    feedbackEl.classList.add('hidden');
                    feedbackEl.classList.remove('text-red-600', 'text-green-600');
                }

                const payload = {
                    day_of_week: daySelect ? daySelect.value : '',
                    start_time: timeSelect ? timeSelect.value : '',
                    start_date: startHidden ? startHidden.value : '',
                };

                if (!payload.day_of_week || !payload.start_time || !payload.start_date) {
                    const message = 'لطفاً روز، ساعت و تاریخ جدید را انتخاب کنید.';
                    if (feedbackEl) {
                        feedbackEl.textContent = message;
                        feedbackEl.classList.remove('hidden');
                        feedbackEl.classList.add('text-red-600');
                    }
                    showToast(message, 'error');
                    return;
                }

                if (timeSelect && timeSelect.selectedOptions.length) {
                    const selectedOption = timeSelect.selectedOptions[0];
                    const remaining = Number(selectedOption.dataset.remaining || '0');
                    const isCurrentSlot = selectedOption.dataset.currentSlot === 'true';
                    if (!isCurrentSlot && remaining <= 0) {
                        const message = 'ظرفیت این بازه برای مشاور تکمیل است. لطفاً بازه دیگری را انتخاب کنید.';
                        if (feedbackEl) {
                            feedbackEl.textContent = message;
                            feedbackEl.classList.remove('hidden');
                            feedbackEl.classList.add('text-red-600');
                        }
                        showToast(message, 'error');
                        return;
                    }
                }

                if (submitBtn) {
                    submitBtn.disabled = true;
                    submitBtn.dataset.originalText = submitBtn.textContent;
                    submitBtn.textContent = 'در حال ذخیره...';
                }

                try {
                    const response = await fetch(`/courses/${courseId}/`, {
                        method: 'PATCH',
                        headers: {
                            'Content-Type': 'application/json',
                            'X-CSRFToken': csrftoken,
                        },
                        body: JSON.stringify(payload),
                    });

                    if (!response.ok) {
                        let errorMessage = 'به‌روزرسانی زمان‌بندی با خطا مواجه شد.';
                        try {
                            const errorData = await response.json();
                            if (errorData) {
                                const detail = errorData.detail || errorData.message;
                                if (detail) {
                                    errorMessage = detail;
                                }
                            }
                        } catch (parseError) {
                            // نادیده گرفتن خطای پارس
                        }
                        throw new Error(errorMessage);
                    }

                    showToast('زمان‌بندی دوره با موفقیت به‌روزرسانی شد.', 'success');
                    if (feedbackEl) {
                        feedbackEl.textContent = 'زمان‌بندی دوره به‌روزرسانی شد.';
                        feedbackEl.classList.remove('hidden');
                        feedbackEl.classList.add('text-green-600');
                    }

                    if (CURRENT_USER.isStaff) {
                        await getAdminData(true);
                    }
                    await refreshCourse(courseId, { reRenderModal: true });
                } catch (error) {
                    console.error('Error updating course schedule:', error);
                    const message = error.message || 'به‌روزرسانی زمان‌بندی با خطا مواجه شد.';
                    if (feedbackEl) {
                        feedbackEl.textContent = message;
                        feedbackEl.classList.remove('hidden');
                        feedbackEl.classList.add('text-red-600');
                    }
                    showToast(message, 'error');
                } finally {
                    if (submitBtn) {
                        submitBtn.disabled = false;
                        if (submitBtn.dataset.originalText) {
                            submitBtn.textContent = submitBtn.dataset.originalText;
                            delete submitBtn.dataset.originalText;
                        }
                    }
                }
            }

            function updateCourseInState(course) {
                if (!course || typeof course.id === 'undefined') {
                    return null;
                }
                const index = state.courses.findIndex(item => item && item.id === course.id);
                if (index >= 0) {
                    state.courses[index] = course;
                } else {
                    state.courses.push(course);
                }
                return course;
            }

            async function refreshCourse(courseId, options = {}) {
                const { reRenderModal = false, suppressErrorToast = false } = options;
                if (!courseId) {
                    return null;
                }
                try {
                    const data = await fetchJSON(`/courses/${courseId}/`);
                    const transformed = transformCourse(data);
                    updateCourseInState(transformed);
                    renderCalendar();
                    if (reRenderModal && activeCourseId === courseId) {
                        renderCourseDetails(transformed);
                    }
                    return transformed;
                } catch (error) {
                    console.error('Error refreshing course:', error);
                    if (!suppressErrorToast) {
                        showToast('خطا در به‌روزرسانی اطلاعات دوره.', 'error');
                    }
                    return null;
                }
            }

            async function handleSessionToggle(sessionId, nextValue, checkboxEl, courseId) {
                if (!sessionId) {
                    return;
                }
                try {
                    const response = await fetch(`/sessions/${sessionId}/`, {
                        method: 'PATCH',
                        headers: {
                            'Content-Type': 'application/json',
                            'X-CSRFToken': csrftoken,
                        },
                        body: JSON.stringify({ is_completed: nextValue }),
                    });
                    if (!response.ok) {
                        throw new Error(`HTTP ${response.status}`);
                    }
                    showToast('وضعیت جلسه به‌روزرسانی شد.', 'success');
                    await refreshCourse(courseId, { reRenderModal: true, suppressErrorToast: true });
                } catch (error) {
                    console.error('Error updating session status:', error);
                    showToast('به‌روزرسانی وضعیت جلسه ناموفق بود.', 'error');
                    if (checkboxEl) {
                        checkboxEl.checked = !nextValue;
                    }
                } finally {
                    if (checkboxEl) {
                        checkboxEl.disabled = false;
                    }
                }
            }

            async function uploadSessionPlan(sessionId, file, courseId, inputEl) {
                if (!sessionId || !file) {
                    return;
                }

                const formData = new FormData();
                formData.append('plan_file', file);

                try {
                    const response = await fetch(`/sessions/${sessionId}/upload-plan/`, {
                        method: 'POST',
                        headers: { 'X-CSRFToken': csrftoken },
                        body: formData,
                    });

                    if (!response.ok) {
                        let message = 'بارگذاری برنامه با خطا مواجه شد.';
                        try {
                            const errorPayload = await response.json();
                            if (errorPayload) {
                                if (typeof errorPayload.detail === 'string') {
                                    message = errorPayload.detail;
                                } else {
                                    const values = Object.values(errorPayload)
                                        .flat()
                                        .filter(Boolean);
                                    if (values.length) {
                                        message = values.join('، ');
                                    }
                                }
                            }
                        } catch (parseError) {
                            // ignore parse error
                        }
                        throw new Error(message);
                    }

                    showToast('برنامه جلسه با موفقیت بارگذاری شد.', 'success');
                    await refreshCourse(courseId, { reRenderModal: true });
                } catch (error) {
                    console.error('Error uploading session plan:', error);
                    showToast(error.message || 'بارگذاری برنامه با خطا مواجه شد.', 'error');
                } finally {
                    if (inputEl) {
                        inputEl.value = '';
                    }
                }
            }

            async function submitCourseComment(courseId, formEl) {
                if (!formEl) {
                    return;
                }
                const submitBtn = formEl.querySelector('button[type="submit"]');
                const textField = formEl.querySelector('textarea[name="text"]');
                const fileInput = formEl.querySelector('input[name="attachment"]');
                const trimmedText = textField ? textField.value.trim() : '';
                const hasFile = !!(fileInput && fileInput.files && fileInput.files.length);
                if (!trimmedText && !hasFile) {
                    showToast('لطفاً متن نظر یا فایل پیوست را وارد کنید.', 'error');
                    return;
                }

                if (submitBtn) {
                    submitBtn.disabled = true;
                }

                try {
                    const formData = new FormData(formEl);
                    if (!trimmedText && hasFile) {
                        formData.set('text', 'پیوست جدید');
                    }
                    const response = await fetch(`/courses/${courseId}/add-comment/`, {
                        method: 'POST',
                        headers: { 'X-CSRFToken': csrftoken },
                        body: formData,
                    });
                    if (!response.ok) {
                        let message = 'ثبت نظر با خطا مواجه شد.';
                        try {
                            const errorPayload = await response.json();
                            if (errorPayload) {
                                const values = Object.values(errorPayload).flat().filter(Boolean);
                                if (values.length) {
                                    message = values.join('، ');
                                }
                            }
                        } catch (parseError) {
                            // ignore parse error
                        }
                        throw new Error(message);
                    }
                    showToast('نظر با موفقیت ثبت شد.', 'success');
                    formEl.reset();
                    const fileNameHolder = formEl.querySelector('[data-file-name]');
                    if (fileNameHolder) {
                        fileNameHolder.textContent = '';
                    }
                    await refreshCourse(courseId, { reRenderModal: true });
                } catch (error) {
                    console.error('Error submitting comment:', error);
                    showToast(error.message || 'ثبت نظر با خطا مواجه شد.', 'error');
                } finally {
                    if (submitBtn) {
                        submitBtn.disabled = false;
                    }
                }
            }

            async function submitClassLink(courseId, formEl) {
                if (!formEl) {
                    return;
                }
                const input = formEl.querySelector('#course-class-link-input');
                const submitBtn = formEl.querySelector('button[type="submit"]');
                const rawValue = input ? input.value.trim() : '';
                if (submitBtn) {
                    submitBtn.disabled = true;
                }
                try {
                    const response = await fetch(`/courses/${courseId}/`, {
                        method: 'PATCH',
                        headers: {
                            'Content-Type': 'application/json',
                            'X-CSRFToken': csrftoken,
                        },
                        body: JSON.stringify({ class_link: rawValue || null }),
                    });
                    if (!response.ok) {
                        throw new Error(`HTTP ${response.status}`);
                    }
                    showToast(rawValue ? 'لینک کلاس با موفقیت ذخیره شد.' : 'لینک کلاس حذف شد.', 'success');
                    await refreshCourse(courseId, { reRenderModal: true });
                } catch (error) {
                    console.error('Error saving class link:', error);
                    showToast('ذخیره لینک کلاس با خطا مواجه شد.', 'error');
                } finally {
                    if (submitBtn) {
                        submitBtn.disabled = false;
                    }
                }
            }

            function bindCourseDetailsEvents(course) {
                const modalContentContainer = document.getElementById('course-details-content');
                if (!modalContentContainer) {
                    return;
                }

                const commentForm = modalContentContainer.querySelector('#course-comment-form');
                if (commentForm) {
                    const attachmentInput = commentForm.querySelector('input[name="attachment"]');
                    const fileNameHolder = commentForm.querySelector('[data-file-name]');
                    if (attachmentInput && fileNameHolder) {
                        attachmentInput.addEventListener('change', () => {
                            const file = attachmentInput.files && attachmentInput.files[0];
                            fileNameHolder.textContent = file ? `فایل انتخاب شده: ${file.name}` : '';
                        });
                    }
                    commentForm.addEventListener('submit', (event) => {
                        event.preventDefault();
                        submitCourseComment(course.id, commentForm);
                    });
                }

                const classLinkForm = modalContentContainer.querySelector('#course-class-link-form');
                if (classLinkForm) {
                    classLinkForm.addEventListener('submit', (event) => {
                        event.preventDefault();
                        submitClassLink(course.id, classLinkForm);
                    });
                }

                const scheduleForm = modalContentContainer.querySelector('#course-schedule-form');
                if (scheduleForm) {
                    const daySelect = scheduleForm.querySelector('select[name="day_of_week"]');
                    const timeSelect = scheduleForm.querySelector('select[name="start_time"]');
                    const startDisplay = scheduleForm.querySelector('#course-schedule-date-display');
                    const startHidden = scheduleForm.querySelector('#course-schedule-date-hidden');

                    if (startDisplay && startHidden) {
                        setupJalaliDatePicker(startDisplay, startHidden);
                        if (course.startDate) {
                            startHidden.value = course.startDate;
                            try {
                                startDisplay.value = formatToJalaliShort(course.startDate);
                            } catch (error) {
                                startDisplay.value = course.startDateJalali || '';
                            }
                        }
                    }

                    const initialDay = daySelect ? daySelect.value : course.dayCode;
                    populateScheduleTimeOptions(scheduleForm, course, initialDay);

                    if (daySelect) {
                        daySelect.addEventListener('change', () => {
                            populateScheduleTimeOptions(scheduleForm, course, daySelect.value);
                        });
                    }

                    if (timeSelect) {
                        timeSelect.addEventListener('change', () => {
                            updateScheduleSlotMessage(scheduleForm, course);
                        });
                    }

                    scheduleForm.addEventListener('submit', (event) => {
                        event.preventDefault();
                        submitCourseSchedule(course.id, scheduleForm);
                    });
                }

                const sessionToggles = modalContentContainer.querySelectorAll('[data-session-toggle]');
                sessionToggles.forEach(toggle => {
                    toggle.addEventListener('change', (event) => {
                        const input = event.target;
                        const sessionId = Number(input.dataset.sessionId);
                        input.disabled = true;
                        handleSessionToggle(sessionId, input.checked, input, course.id);
                    });
                });

                const planInputs = modalContentContainer.querySelectorAll('[data-session-plan-input]');
                planInputs.forEach(input => {
                    input.addEventListener('change', (event) => {
                        const target = event.target;
                        const sessionId = Number(target.dataset.sessionId);
                        const file = target.files && target.files[0];
                        if (file && sessionId) {
                            uploadSessionPlan(sessionId, file, course.id, target);
                        } else {
                            target.value = '';
                        }
                    });
                });

                const planTriggers = modalContentContainer.querySelectorAll('[data-session-plan-trigger]');
                planTriggers.forEach(button => {
                    button.addEventListener('click', () => {
                        const sessionId = Number(button.dataset.sessionId);
                        const targetInput = modalContentContainer.querySelector(`[data-session-plan-input][data-session-id="${sessionId}"]`);
                        if (targetInput) {
                            targetInput.click();
                        }
                    });
                });
            }

            function renderCourseDetails(course) {
                const modalContentContainer = document.getElementById('course-details-content');
                if (!modalContentContainer) {
                    return;
                }

                if (!course) {
                    modalContentContainer.innerHTML = `
                        <div class="bg-white rounded-xl shadow-2xl w-11/12 max-w-3xl modal-enter">
                            <div class="p-6 text-center text-sm text-gray-500">
                                اطلاعاتی برای نمایش یافت نشد.
                            </div>
                        </div>
                    `;
                    return;
                }

                const canToggleSessions = currentRole === 'advisor';
                const canReschedule = CURRENT_USER.isStaff && currentRole === 'admin';
                const canEditClassLink = currentRole === 'admin' || currentRole === 'advisor';
                const canManageSessionPlans = (currentRole === 'advisor') || (CURRENT_USER.isStaff && currentRole === 'admin');
                const sessions = Array.isArray(course.sessions) ? course.sessions : [];
                const comments = Array.isArray(course.comments) ? course.comments : [];
                const attachments = Array.isArray(course.attachments) ? course.attachments : [];
                const canSubmitComment = ['admin', 'advisor', 'student'].includes(currentRole);

                const sessionItemsHtml = sessions.length
                    ? sessions.map(session => {
                        const sessionNumber = escapeHtml(String(session.number || ''));
                        const sessionDate = session.date ? escapeHtml(session.date) : '---';
                        const statusClass = session.completed ? 'text-green-600' : 'text-gray-500';
                        const statusLabel = session.completed ? 'برگزار شد' : 'در انتظار';
                        const toggleHtml = canToggleSessions
                            ? `
                                <label class="inline-flex items-center gap-2 text-sm text-gray-700">
                                    <input type="checkbox" data-session-toggle data-session-id="${session.id}" class="rounded border-gray-300 text-indigo-600 focus:ring-indigo-500" ${session.completed ? 'checked' : ''}>
                                    <span>تایید برگزاری</span>
                                </label>
                            `
                            : `<span class="text-xs ${statusClass}">${statusLabel}</span>`;

                        const planPrimaryHtml = session.planFile
                            ? `
                                <a href="${escapeHtml(session.planFile)}" target="_blank" rel="noopener noreferrer" class="inline-flex items-center gap-2 text-xs text-indigo-600 hover:text-indigo-700">
                                    <i class="fas fa-paperclip"></i>
                                    <span>${escapeHtml(session.planFileName || 'برنامه ثبت‌شده')}</span>
                                </a>
                            `
                            : `
                                <span class="inline-flex items-center gap-2 text-xs text-gray-400">
                                    <i class="fas fa-paperclip"></i>
                                    <span>برنامه‌ای بارگذاری نشده است.</span>
                                </span>
                            `;

                        const metaParts = [];
                        if (session.planUploaderName) {
                            metaParts.push(`توسط ${session.planUploaderName}`);
                        }
                        if (session.planUploadedAtLabel) {
                            metaParts.push(`آخرین بروزرسانی ${session.planUploadedAtLabel}`);
                        }
                        const planMetaHtml = metaParts.length
                            ? `<span class="text-[11px] text-gray-400">${metaParts.map(part => escapeHtml(part)).join(' • ')}</span>`
                            : '';

                        const uploadControls = canManageSessionPlans
                            ? `
                                <div class="flex items-center gap-2">
                                    <button type="button" class="px-3 py-1 text-xs bg-white border border-indigo-200 text-indigo-600 rounded-lg hover:bg-indigo-50 flex items-center gap-1" data-session-plan-trigger data-session-id="${session.id}">
                                        <i class="fas fa-upload"></i>
                                        <span>بارگذاری برنامه</span>
                                    </button>
                                    <input type="file" class="hidden" data-session-plan-input data-session-id="${session.id}">
                                </div>
                            `
                            : '';

                        return `
                            <div class="space-y-3 bg-indigo-50 rounded-lg p-3" data-session-id="${session.id}">
                                <div class="flex items-center justify-between">
                                    <div>
                                        <p class="font-semibold text-gray-800">جلسه ${sessionNumber}</p>
                                        <p class="text-xs text-gray-500">${sessionDate}</p>
                                    </div>
                                    <div class="flex items-center gap-3">
                                        ${toggleHtml}
                                    </div>
                                </div>
                                <div class="flex flex-col gap-2 sm:flex-row sm:items-center sm:justify-between">
                                    <div class="flex flex-col gap-1 text-xs text-gray-600">
                                        ${planPrimaryHtml}
                                        ${planMetaHtml}
                                    </div>
                                    ${uploadControls}
                                </div>
                            </div>
                        `;
                    }).join('')
                    : '<p class="text-sm text-gray-500">جلسه‌ای برای این دوره ثبت نشده است.</p>';

                const commentsHtml = comments.length
                    ? comments.map(comment => {
                        const author = escapeHtml(comment.authorName || 'کاربر');
                        const createdAt = comment.createdAt ? escapeHtml(formatToJalaliDateTime(comment.createdAt)) : '';
                        const commentBody = escapeHtml(comment.text || '').replace(/\n/g, '<br>');
                        const attachmentsParts = [];
                        if (comment.attachmentUrl) {
                            attachmentsParts.push(`
                                <a href="${escapeHtml(comment.attachmentUrl)}" target="_blank" rel="noopener noreferrer" class="flex items-center gap-2 text-sm text-indigo-600 hover:text-indigo-700">
                                    <i class="fas fa-paperclip"></i>
                                    <span>${escapeHtml(comment.attachmentName || 'فایل پیوست')}</span>
                                </a>
                            `);
                        }
                        if (comment.voiceNoteUrl) {
                            attachmentsParts.push(`
                                <div class="flex items-center gap-2 text-sm text-gray-600">
                                    <i class="fas fa-microphone text-indigo-500"></i>
                                    <audio controls class="w-full" src="${escapeHtml(comment.voiceNoteUrl)}"></audio>
                                </div>
                            `);
                        }
                        const attachmentsBlock = attachmentsParts.length
                            ? `<div class="mt-3 space-y-2">${attachmentsParts.join('')}</div>`
                            : '';
                        return `
                            <article class="p-3 bg-white rounded-lg border border-indigo-100 shadow-sm">
                                <div class="flex items-center justify-between mb-2">
                                    <p class="font-semibold text-gray-700">${author}</p>
                                    <span class="text-xs text-gray-400">${createdAt}</span>
                                </div>
                                <p class="text-sm text-gray-600 leading-6 whitespace-pre-wrap">${commentBody || 'بدون متن'}</p>
                                ${attachmentsBlock}
                            </article>
                        `;
                    }).join('')
                    : '<p class="text-xs text-gray-400">نظری ثبت نشده است.</p>';

                const attachmentsHtml = attachments.length
                    ? attachments.map(item => {
                        if (item.type === 'audio') {
                            return `
                                <div class="p-2 border rounded-lg flex items-center gap-3 bg-white">
                                    <i class="fas fa-microphone text-indigo-500"></i>
                                    <audio controls class="flex-1" src="${escapeHtml(item.url)}"></audio>
                                </div>
                            `;
                        }
                        return `
                            <a href="${escapeHtml(item.url)}" target="_blank" rel="noopener noreferrer" class="flex items-center gap-2 p-2 border rounded-lg bg-white hover:bg-indigo-50 text-sm text-gray-700">
                                <i class="fas fa-paperclip text-indigo-500"></i>
                                <span>${escapeHtml(item.name || 'پیوست')}</span>
                            </a>
                        `;
                    }).join('')
                    : '<p class="text-xs text-gray-400">فایلی ثبت نشده است.</p>';

                const dayOptions = Object.entries(EN_TO_FA_DAYS).map(([code, label]) => `
                    <option value="${code}" ${code === (course.dayCode || '') ? 'selected' : ''}>${label}</option>
                `).join('');

                const rescheduleSection = canReschedule ? `
                    <section class="space-y-3">
                        <h3 class="font-bold text-gray-800 flex items-center gap-2 text-sm sm:text-base">
                            <i class="fas fa-pen-to-square text-indigo-500"></i>
                            ویرایش زمان‌بندی دوره
                        </h3>
                        <form id="course-schedule-form" class="space-y-4 bg-indigo-50 border border-indigo-100 rounded-lg p-3">
                            <div class="grid gap-3 sm:grid-cols-2">
                                <div>
                                    <label class="block text-xs font-semibold text-gray-700">روز هفته</label>
                                    <select name="day_of_week" class="mt-1 block w-full border border-gray-300 rounded-md shadow-sm p-2">
                                        ${dayOptions}
                                    </select>
                                </div>
                                <div>
                                    <label class="block text-xs font-semibold text-gray-700">ساعت شروع</label>
                                    <select name="start_time" class="mt-1 block w-full border border-gray-300 rounded-md shadow-sm p-2"></select>
                                </div>
                            </div>
                            <div>
                                <label class="block text-xs font-semibold text-gray-700">تاریخ اولین جلسه</label>
                                <div class="mt-1 relative">
                                    <input id="course-schedule-date-display" type="text" autocomplete="off" placeholder="انتخاب تاریخ (مثال: ۱۴۰۳/۰۱/۱۵)" class="block w-full border border-gray-300 rounded-md shadow-sm p-2 pr-10 focus:ring-2 focus:ring-indigo-500 focus:border-transparent">
                                    <span class="absolute inset-y-0 left-0 flex items-center pl-3 text-gray-400">
                                        <i class="far fa-calendar"></i>
                                    </span>
                                    <input id="course-schedule-date-hidden" type="hidden" name="start_date" value="${course.startDate ? escapeHtml(course.startDate) : ''}">
                                </div>
                                <p class="text-xs text-gray-400 mt-1">تاریخ انتخابی باید با روز هفته انتخاب‌شده هماهنگ باشد.</p>
                            </div>
                            <p id="course-schedule-slot-message" class="text-xs text-gray-500 hidden"></p>
                            <p id="course-schedule-feedback" class="text-xs hidden"></p>
                            <div class="flex justify-end">
                                <button type="submit" class="px-4 py-2 bg-indigo-600 text-white rounded-lg hover:bg-indigo-700">ذخیره تغییرات</button>
                            </div>
                        </form>
                    </section>
                ` : '';

                const classLinkSection = canEditClassLink
                    ? `
                        <form id="course-class-link-form" class="space-y-3">
                            <div class="space-y-1">
                                <label for="course-class-link-input" class="text-sm font-semibold text-gray-700">لینک کلاس آنلاین</label>
                                <input id="course-class-link-input" name="class_link" type="url" value="${course.classLink ? escapeHtml(course.classLink) : ''}" placeholder="https://example.com/class" class="w-full border border-gray-300 rounded-lg p-2 focus:ring-indigo-500 focus:border-indigo-500" autocomplete="off">
                                <p class="text-xs text-gray-400">در صورت خالی گذاشتن، لینک حذف می‌شود.</p>
                            </div>
                            <div class="flex flex-wrap items-center gap-3">
                                <button type="submit" class="px-4 py-2 bg-indigo-600 text-white rounded-lg hover:bg-indigo-700">ذخیره لینک</button>
                                ${course.classLink ? `<a href="${escapeHtml(course.classLink)}" target="_blank" rel="noopener noreferrer" class="px-4 py-2 bg-white border border-indigo-200 text-indigo-600 rounded-lg hover:bg-indigo-50 flex items-center gap-2"><i class="fas fa-external-link"></i><span>باز کردن لینک</span></a>` : ''}
                            </div>
                        </form>
                    `
                    : (course.classLink
                        ? `<a href="${escapeHtml(course.classLink)}" target="_blank" rel="noopener noreferrer" class="inline-flex items-center gap-2 px-3 py-2 rounded-lg bg-indigo-50 text-indigo-700 hover:bg-indigo-100"><i class="fas fa-link"></i><span>ورود به کلاس</span></a>`
                        : '<p class="text-xs text-gray-400">لینکی ثبت نشده است.</p>');

                const commentFormHtml = canSubmitComment ? `
                    <form id="course-comment-form" class="space-y-3 bg-indigo-50 border border-indigo-100 rounded-lg p-3">
                        <div class="flex items-center justify-between">
                            <label class="text-sm font-semibold text-gray-700">ثبت نظر جدید</label>
                        </div>
                        <textarea name="text" rows="3" class="w-full border border-gray-300 rounded-lg p-2 focus:ring-indigo-500 focus:border-indigo-500" placeholder="نظر یا توضیحات خود را بنویسید..."></textarea>
                        <div class="flex flex-wrap items-center gap-3 text-sm text-gray-600">
                            <label class="flex items-center gap-2 cursor-pointer text-indigo-600">
                                <i class="fas fa-paperclip"></i>
                                <span>افزودن فایل</span>
                                <input type="file" name="attachment" class="hidden">
                            </label>
                            <span data-file-name class="text-xs text-gray-500"></span>
                        </div>
                        <div class="flex justify-end">
                            <button type="submit" class="px-4 py-2 bg-green-600 text-white rounded-lg hover:bg-green-700">ثبت نظر</button>
                        </div>
                    </form>
                ` : '';

                modalContentContainer.innerHTML = `
                    <div class="bg-white rounded-xl shadow-2xl w-11/12 max-w-3xl flex flex-col modal-enter">
                        <div class="p-4 border-b flex flex-col gap-2 sm:flex-row sm:items-center sm:justify-between">
                            <div>
                                <h2 class="text-lg font-bold text-gray-800">${escapeHtml(course.studentName)}</h2>
                                <div class="text-xs text-gray-500 flex flex-wrap items-center gap-3">
                                    <span class="inline-flex items-center gap-1"><i class="fas fa-user-tie text-indigo-500"></i>${escapeHtml(course.advisorName)}</span>
                                    <span class="inline-flex items-center gap-1"><i class="fas fa-calendar-day text-indigo-500"></i>${escapeHtml(course.dayOfWeek || '---')}</span>
                                    <span class="inline-flex items-center gap-1"><i class="fas fa-clock text-indigo-500"></i>${escapeHtml(course.time || '---')}</span>
                                </div>
                            </div>
                            <button data-close-modal="course-details-modal" class="self-start sm:self-center px-3 py-2 bg-gray-200 text-gray-700 rounded-lg hover:bg-gray-300">بستن</button>
                        </div>
                        <div class="p-4 space-y-6 overflow-y-auto max-h-[70vh]">
                            <section class="space-y-3">
                                <h3 class="font-bold text-gray-800 flex items-center gap-2 text-sm sm:text-base"><i class="fas fa-clock text-indigo-500"></i>زمان‌بندی جلسات</h3>
                                <div class="space-y-2">${sessionItemsHtml}</div>
                                ${canToggleSessions ? '<p class="text-xs text-gray-400">تنها مشاور قادر به تیک زدن جلسات است.</p>' : ''}
                            </section>
                            ${rescheduleSection}
                            <section class="space-y-3">
                                <h3 class="font-bold text-gray-800 flex items-center gap-2 text-sm sm:text-base"><i class="fas fa-link text-indigo-500"></i>لینک کلاس</h3>
                                ${classLinkSection}
                            </section>
                            <section class="space-y-3">
                                <h3 class="font-bold text-gray-800 flex items-center gap-2 text-sm sm:text-base"><i class="fas fa-comment-dots text-indigo-500"></i>نظرات</h3>
                                <div class="space-y-3">${commentsHtml}</div>
                                ${commentFormHtml}
                            </section>
                            <section class="space-y-3">
                                <h3 class="font-bold text-gray-800 flex items-center gap-2 text-sm sm:text-base"><i class="fas fa-folder-open text-indigo-500"></i>فایل‌ها</h3>
                                <div class="space-y-2">${attachmentsHtml}</div>
                            </section>
                        </div>
                    </div>
                `;

                bindCourseDetailsEvents(course);
            }

            async function loadCourses() {
                try {
                    const courses = await fetchJSON('/courses/');
                    state.courses = courses.map(transformCourse);
                } catch (error) {
                    console.error('Error loading courses:', error);
                    state.courses = [];
                }
            }

            async function loadAdvisors() {
                if (!CURRENT_USER.isStaff) {
                    state.advisors = [];
                    state.advisorsLoaded = true;
                    return;
                }

                try {
                    const advisors = await fetchJSON('/api/advisors/');
                    state.advisors = Array.isArray(advisors) ? advisors : [];
                } catch (error) {
                    if (error?.status !== 403) {
                        console.error('Error loading advisors:', error);
                    }
                    state.advisors = [];
                } finally {
                    state.advisorsLoaded = true;
                }
            }

            function updateAdvisorFilterOptions() {
                if (!advisorFilter) return;

                const previousRawValue = advisorSelectInstance
                    ? advisorSelectInstance.getValue()
                    : (advisorFilter.value || 'all');
                const previousValue = Array.isArray(previousRawValue)
                    ? (previousRawValue[0] || 'all')
                    : (previousRawValue || 'all');

                const options = ['<option value="all">همه</option>'];
                const advisorList = Array.isArray(state.advisors) ? state.advisors : [];

                advisorList
                    .slice()
                    .sort((a, b) => {
                        const nameA = (a.full_name || '').trim();
                        const nameB = (b.full_name || '').trim();
                        return nameA.localeCompare(nameB, 'fa');
                    })
                    .forEach(advisor => {
                        if (!advisor || typeof advisor.id === 'undefined') return;
                        const optionLabel = advisor.full_name || `مشاور ${advisor.id}`;
                        options.push(`<option value="${advisor.id}">${optionLabel}</option>`);
                    });

                advisorFilter.innerHTML = options.join('');

                const validIds = new Set(advisorList.map(advisor => String(advisor.id)));
                const normalizedPrev = String(previousValue || 'all');
                const nextValue = normalizedPrev !== 'all' && !validIds.has(normalizedPrev) ? 'all' : normalizedPrev;
                advisorFilter.value = nextValue;

                const shouldDisable = !(currentRole === 'admin' && CURRENT_USER.isStaff);
                setAdvisorFilterDisabled(shouldDisable);
                initializeAdvisorSelect(nextValue);
            }

            async function loadPayments() {
                if (!CURRENT_USER.isStaff) {
                    state.payments = [];
                    state.paymentsLoaded = true;
                    return;
                }
                try {
                    const payments = await fetchJSON('/api/payments/');
                    state.payments = payments;
                } catch (error) {
                    if (error.status !== 403) {
                        console.error('Error loading payments:', error);
                    }
                    state.payments = [];
                } finally {
                    state.paymentsLoaded = true;
                }
            }

            async function loadReports(options = {}) {
                const { force = false } = options;
                const filters = ensureReportFilters();

                if (state.reportLoading) {
                    return state.reportData;
                }

                if (state.reportsLoaded && !force && state.reportData) {
                    return state.reportData;
                }

                state.reportLoading = true;
                try {
                    const params = new URLSearchParams();
                    if (filters.startDate) {
                        params.append('start_date', filters.startDate);
                    }
                    if (filters.endDate) {
                        params.append('end_date', filters.endDate);
                    }
                    if (filters.advisorId && filters.advisorId !== 'all') {
                        params.append('advisor_id', filters.advisorId);
                    }
                    const url = params.toString()
                        ? `/api/reports/summary/?${params.toString()}`
                        : '/api/reports/summary/';
                    const data = await fetchJSON(url);
                    state.reportData = data;
                    state.reportsLoaded = true;
                    return data;
                } catch (error) {
                    state.reportsLoaded = false;
                    throw error;
                } finally {
                    state.reportLoading = false;
                }
            }

            function showReportsLoading() {
                const container = document.getElementById('reports-results');
                if (!container) return;
                container.innerHTML = `
                    <div class="flex justify-center py-10">
                        <div class="loader" style="border: 4px solid #f3f3f3; border-top: 4px solid #4f46e5; border-radius: 50%; width: 40px; height: 40px; animation: spin 1s linear infinite;"></div>
                    </div>
                `;
            }

            function renderReportsError(message = 'خطا در دریافت گزارش‌ها.') {
                const container = document.getElementById('reports-results');
                if (!container) return;
                container.innerHTML = `<p class="text-sm text-red-500">${escapeHtml(message)}</p>`;
            }

            function renderReportSessionSection({ title, items, emptyMessage, includeTime = false }) {
                const dataset = Array.isArray(items) ? items : [];
                if (!title) {
                    return '';
                }

                const rows = dataset.map(item => {
                    const studentName = item?.student?.name ? escapeHtml(item.student.name) : '---';
                    const advisorName = item?.advisor?.name ? escapeHtml(item.advisor.name) : '---';
                    const sessionNumber = typeof item?.session_number === 'number'
                        ? formatCount(item.session_number)
                        : (item?.session_number ? formatCount(item.session_number) : '---');
                    const dateLabel = item?.date ? formatToJalaliShort(item.date) : '---';
                    const dayLabelRaw = item?.day_of_week ? (EN_TO_FA_DAYS[item.day_of_week] || item.day_of_week) : '---';
                    const dayLabel = dayLabelRaw ? escapeHtml(dayLabelRaw) : '---';
                    const timeLabel = includeTime
                        ? (item?.start_time ? escapeHtml(String(item.start_time).slice(0, 5)) : '---')
                        : null;
                    const scheduleCell = includeTime ? `${dayLabel} - ${timeLabel}` : dayLabel;
                    return `
                        <tr class="border-b border-gray-100 text-sm text-gray-700">
                            <td class="px-4 py-2 whitespace-nowrap">${studentName}</td>
                            <td class="px-4 py-2 whitespace-nowrap">${advisorName}</td>
                            <td class="px-4 py-2 text-center">${sessionNumber}</td>
                            <td class="px-4 py-2 whitespace-nowrap">${dateLabel}</td>
                            <td class="px-4 py-2 whitespace-nowrap">${scheduleCell}</td>
                        </tr>
                    `;
                }).join('');

                const body = dataset.length
                    ? `
                        <div class="overflow-x-auto">
                            <table class="min-w-full text-sm">
                                <thead class="bg-gray-50 text-gray-600">
                                    <tr>
                                        <th class="px-4 py-2 text-right font-semibold">دانش‌آموز</th>
                                        <th class="px-4 py-2 text-right font-semibold">مشاور</th>
                                        <th class="px-4 py-2 text-center font-semibold">شماره جلسه</th>
                                        <th class="px-4 py-2 text-right font-semibold">تاریخ</th>
                                        <th class="px-4 py-2 text-right font-semibold">${includeTime ? 'روز / ساعت' : 'روز'}</th>
                                    </tr>
                                </thead>
                                <tbody>${rows}</tbody>
                            </table>
                        </div>
                    `
                    : `<p class="p-4 text-sm text-gray-500">${escapeHtml(emptyMessage || 'موردی برای نمایش وجود ندارد.')}</p>`;

                return `
                    <section class="bg-white rounded-xl shadow-sm border border-gray-100">
                        <div class="flex items-center justify-between px-4 py-3 border-b border-gray-100">
                            <h4 class="font-semibold text-gray-800">${escapeHtml(title)}</h4>
                            <span class="text-sm text-gray-500">${formatCount(dataset.length)} مورد</span>
                        </div>
                        ${body}
                    </section>
                `;
            }

            function renderCompletionSection(items) {
                const dataset = Array.isArray(items) ? items : [];
                const total = dataset.reduce((sum, entry) => sum + (Number(entry?.count) || 0), 0);

                const rows = dataset.map(entry => {
                    const dateLabel = entry?.date ? formatToJalaliShort(entry.date) : '---';
                    const countLabel = formatCount(entry?.count || 0);
                    return `
                        <tr class="border-b border-gray-100 text-sm text-gray-700">
                            <td class="px-4 py-2 whitespace-nowrap">${dateLabel}</td>
                            <td class="px-4 py-2 text-center font-semibold">${countLabel}</td>
                        </tr>
                    `;
                }).join('');

                const table = dataset.length
                    ? `
                        <div class="overflow-x-auto">
                            <table class="min-w-full text-sm">
                                <thead class="bg-gray-50 text-gray-600">
                                    <tr>
                                        <th class="px-4 py-2 text-right font-semibold">تاریخ</th>
                                        <th class="px-4 py-2 text-center font-semibold">تعداد دوره‌های اتمام‌یافته</th>
                                    </tr>
                                </thead>
                                <tbody>${rows}</tbody>
                                <tfoot class="bg-gray-50 text-gray-700 font-semibold">
                                    <tr>
                                        <td class="px-4 py-2 text-right">مجموع</td>
                                        <td class="px-4 py-2 text-center">${formatCount(total)}</td>
                                    </tr>
                                </tfoot>
                            </table>
                        </div>
                    `
                    : `<p class="p-4 text-sm text-gray-500">دورهٔ تکمیل‌شده‌ای در بازه انتخابی ثبت نشده است.</p>`;

                return `
                    <section class="bg-white rounded-xl shadow-sm border border-gray-100">
                        <div class="flex items-center justify-between px-4 py-3 border-b border-gray-100">
                            <h4 class="font-semibold text-gray-800">دانش‌آموزان اتمام دوره به تفکیک روز</h4>
                            <span class="text-sm text-gray-500">${formatCount(total)} دوره</span>
                        </div>
                        ${table}
                    </section>
                `;
            }

            function renderDistributionList(title, items) {
                const dataset = Array.isArray(items) ? items : [];
                if (!dataset.length) {
                    return `
                        <div class="bg-gray-50 border border-gray-100 rounded-lg p-4">
                            <h5 class="font-semibold text-gray-700">${escapeHtml(title)}</h5>
                            <p class="mt-3 text-sm text-gray-500">داده‌ای موجود نیست.</p>
                        </div>
                    `;
                }

                const listItems = dataset.map(entry => {
                    const name = entry?.advisor_name || entry?.grade_name || entry?.major_name || '---';
                    return `
                        <li class="flex items-center justify-between">
                            <span class="text-gray-600">${escapeHtml(name)}</span>
                            <span class="font-semibold text-gray-800">${formatCount(entry?.count || 0)}</span>
                        </li>
                    `;
                }).join('');

                return `
                    <div class="bg-gray-50 border border-gray-100 rounded-lg p-4">
                        <h5 class="font-semibold text-gray-700">${escapeHtml(title)}</h5>
                        <ul class="mt-3 space-y-2 text-sm">${listItems}</ul>
                    </div>
                `;
            }

            function renderDistributionSection(distribution = {}) {
                const cards = [
                    renderDistributionList('به تفکیک مشاور', distribution?.by_advisor),
                    renderDistributionList('به تفکیک پایه', distribution?.by_grade),
                    renderDistributionList('به تفکیک رشته', distribution?.by_major),
                ].join('');

                return `
                    <section class="bg-white rounded-xl shadow-sm border border-gray-100">
                        <div class="px-4 py-3 border-b border-gray-100">
                            <h4 class="font-semibold text-gray-800">توزیع دانش‌آموزان</h4>
                        </div>
                        <div class="grid gap-6 p-4 md:grid-cols-2 xl:grid-cols-3">
                            ${cards}
                        </div>
                    </section>
                `;
            }

            function renderAdvisorStatsSection({ sessionCounts = [], dropoutCounts = [], nonRenewCounts = [], chatStats = [] }) {
                const advisorMap = new Map();

                const register = (advisorId, advisorName) => {
                    if (!advisorId) {
                        return null;
                    }
                    if (!advisorMap.has(advisorId)) {
                        advisorMap.set(advisorId, {
                            advisorId,
                            advisorName: advisorName || '---',
                            sessions: 0,
                            dropouts: 0,
                            nonRenewals: 0,
                            answeredChats: 0,
                            unansweredChats: 0,
                        });
                    }
                    return advisorMap.get(advisorId);
                };

                sessionCounts.forEach(item => {
                    const record = register(item?.advisor_id, item?.advisor_name);
                    if (record) {
                        record.sessions = Number(item?.count || 0);
                    }
                });

                dropoutCounts.forEach(item => {
                    const record = register(item?.advisor_id, item?.advisor_name);
                    if (record) {
                        record.dropouts = Number(item?.count || 0);
                    }
                });

                nonRenewCounts.forEach(item => {
                    const record = register(item?.advisor_id, item?.advisor_name);
                    if (record) {
                        record.nonRenewals = Number(item?.count || 0);
                    }
                });

                chatStats.forEach(item => {
                    const record = register(item?.advisor_id, item?.advisor_name);
                    if (record) {
                        record.answeredChats = Number(item?.answered || 0);
                        record.unansweredChats = Number(item?.unanswered || 0);
                    }
                });

                const advisors = Array.from(advisorMap.values())
                    .sort((a, b) => (a.advisorName || '').localeCompare(b.advisorName || '', 'fa'));

                if (!advisors.length) {
                    return `
                        <section class="bg-white rounded-xl shadow-sm border border-gray-100">
                            <div class="px-4 py-3 border-b border-gray-100">
                                <h4 class="font-semibold text-gray-800">گزارش عملکرد مشاوران</h4>
                            </div>
                            <p class="p-4 text-sm text-gray-500">داده‌ای برای مشاوران در بازه انتخابی یافت نشد.</p>
                        </section>
                    `;
                }

                const rows = advisors.map(entry => `
                    <tr class="border-b border-gray-100 text-sm text-gray-700">
                        <td class="px-4 py-2 whitespace-nowrap">${escapeHtml(entry.advisorName)}</td>
                        <td class="px-4 py-2 text-center">${formatCount(entry.sessions)}</td>
                        <td class="px-4 py-2 text-center">${formatCount(entry.dropouts)}</td>
                        <td class="px-4 py-2 text-center">${formatCount(entry.nonRenewals)}</td>
                        <td class="px-4 py-2 text-center">${formatCount(entry.answeredChats)}</td>
                        <td class="px-4 py-2 text-center text-amber-600">${formatCount(entry.unansweredChats)}</td>
                    </tr>
                `).join('');

                return `
                    <section class="bg-white rounded-xl shadow-sm border border-gray-100">
                        <div class="px-4 py-3 border-b border-gray-100">
                            <h4 class="font-semibold text-gray-800">گزارش عملکرد مشاوران</h4>
                        </div>
                        <div class="overflow-x-auto">
                            <table class="min-w-full text-sm">
                                <thead class="bg-gray-50 text-gray-600">
                                    <tr>
                                        <th class="px-4 py-2 text-right font-semibold">مشاور</th>
                                        <th class="px-4 py-2 text-center font-semibold">جلسات برگزار شده</th>
                                        <th class="px-4 py-2 text-center font-semibold">دانش‌آموزان انصرافی</th>
                                        <th class="px-4 py-2 text-center font-semibold">عدم تمدید دوره</th>
                                        <th class="px-4 py-2 text-center font-semibold">چت‌های پاسخ‌داده‌شده</th>
                                        <th class="px-4 py-2 text-center font-semibold">چت‌های بدون پاسخ</th>
                                    </tr>
                                </thead>
                                <tbody>${rows}</tbody>
                            </table>
                        </div>
                    </section>
                `;
            }
            function renderChatThreadsSection(threads = []) {
                const dataset = Array.isArray(threads) ? threads : [];

                if (!dataset.length) {
                    return `
                        <section class="bg-white rounded-xl shadow-sm border border-gray-100">
                            <div class="px-4 py-3 border-b border-gray-100">
                                <h4 class="font-semibold text-gray-800">وضعیت گفتگوهای دانش‌آموزان</h4>
                            </div>
                            <p class="p-4 text-sm text-gray-500">گفتگویی در انتظار پاسخ یافت نشد.</p>
                        </section>
                    `;
                }

                const rows = dataset.map(thread => {
                    const statusKey = thread?.status === 'answered' ? 'answered' : 'pending';
                    const statusLabel = statusKey === 'answered' ? 'پاسخ داده شده' : 'در انتظار پاسخ';
                    const statusClass = statusKey === 'answered' ? 'text-green-600' : 'text-amber-600';
                    const advisorName = thread?.advisor_name ? escapeHtml(thread.advisor_name) : '---';
                    const studentName = thread?.student_name ? escapeHtml(thread.student_name) : '---';
                    const lastMessage = thread?.last_message ? escapeHtml(thread.last_message) : '---';
                    const lastAt = thread?.last_message_at ? escapeHtml(formatToJalaliDateTime(thread.last_message_at)) : '---';
                    const messageCount = formatCount(thread?.message_count || 0);
                    return `
                        <tr class="border-b border-gray-100 text-sm text-gray-700">
                            <td class="px-4 py-2 whitespace-nowrap">${advisorName}</td>
                            <td class="px-4 py-2 whitespace-nowrap">${studentName}</td>
                            <td class="px-4 py-2">${lastMessage}</td>
                            <td class="px-4 py-2 whitespace-nowrap">${lastAt}</td>
                            <td class="px-4 py-2 text-center font-semibold">${messageCount}</td>
                            <td class="px-4 py-2 text-center ${statusClass}">${statusLabel}</td>
                        </tr>
                    `;
                }).join('');

                return `
                    <section class="bg-white rounded-xl shadow-sm border border-gray-100">
                        <div class="px-4 py-3 border-b border-gray-100 flex items-center justify-between">
                            <h4 class="font-semibold text-gray-800">وضعیت گفتگوهای دانش‌آموزان</h4>
                            <span class="text-sm text-gray-500">${formatCount(dataset.length)} گفتگو</span>
                        </div>
                        <div class="overflow-x-auto">
                            <table class="min-w-full text-sm">
                                <thead class="bg-gray-50 text-gray-600">
                                    <tr>
                                        <th class="px-4 py-2 text-right font-semibold">مشاور</th>
                                        <th class="px-4 py-2 text-right font-semibold">دانش‌آموز</th>
                                        <th class="px-4 py-2 text-right font-semibold">آخرین پیام</th>
                                        <th class="px-4 py-2 text-right font-semibold">زمان آخرین پیام</th>
                                        <th class="px-4 py-2 text-center font-semibold">تعداد پیام‌ها</th>
                                        <th class="px-4 py-2 text-center font-semibold">وضعیت</th>
                                    </tr>
                                </thead>
                                <tbody>${rows}</tbody>
                            </table>
                        </div>
                    </section>
                `;
            }

            function renderReportExportForm() {
                const options = REPORT_EXPORT_OPTIONS.map(option => `
                    <option value="${option.value}">${escapeHtml(option.label)}</option>
                `).join('');

                return `
                    <section class="bg-white rounded-xl shadow-sm border border-gray-100">
                        <div class="px-4 py-3 border-b border-gray-100">
                            <h4 class="font-semibold text-gray-800">دانلود گزارش‌ها</h4>
                        </div>
                        <form id="report-download-form" class="p-4 grid gap-4 md:grid-cols-3">
                            <div class="md:col-span-2 flex flex-col gap-2">
                                <label for="report-download-section" class="text-sm font-medium text-gray-700">بخش گزارش</label>
                                <select id="report-download-section" class="w-full border border-gray-200 rounded-lg px-3 py-2 text-sm focus:outline-none focus:ring-2 focus:ring-indigo-500">
                                    ${options}
                                </select>
                            </div>
                            <div class="flex flex-col gap-2">
                                <label for="report-download-format" class="text-sm font-medium text-gray-700">فرمت فایل</label>
                                <select id="report-download-format" class="w-full border border-gray-200 rounded-lg px-3 py-2 text-sm focus:outline-none focus:ring-2 focus:ring-indigo-500">
                                    <option value="csv">CSV</option>
                                    <option value="xlsx">Excel</option>
                                    <option value="json">JSON</option>
                                </select>
                            </div>
                            <div class="md:col-span-3 flex justify-end">
                                <button type="submit" class="px-4 py-2 bg-indigo-600 text-white rounded-lg hover:bg-indigo-700 transition">دانلود</button>
                            </div>
                        </form>
                        <p class="px-4 pb-4 text-xs text-gray-500">خروجی CSV و Excel برای گزینه «تمام گزارش‌ها» به صورت فایل فشرده ارائه می‌شود.</p>
                    </section>
                `;
            }

            function setupReportDownloadForm() {
                const form = document.getElementById('report-download-form');
                if (!form) {
                    return;
                }

                form.addEventListener('submit', (event) => {
                    event.preventDefault();
                    const sectionSelect = document.getElementById('report-download-section');
                    const formatSelect = document.getElementById('report-download-format');
                    const section = sectionSelect ? sectionSelect.value : 'all';
                    const format = formatSelect ? formatSelect.value : 'csv';
                    triggerReportDownload(section, format);
                });
            }

            function triggerReportDownload(section, format) {
                const filters = ensureReportFilters();
                const params = new URLSearchParams();

                if (filters.startDate) {
                    params.append('start_date', filters.startDate);
                }
                if (filters.endDate) {
                    params.append('end_date', filters.endDate);
                }
                if (filters.advisorId && filters.advisorId !== 'all') {
                    params.append('advisor_id', filters.advisorId);
                }

                if (!section || section === 'all') {
                    params.append('section', 'all');
                } else {
                    params.append('section', section);
                }

                if (format) {
                    params.append('format', format);
                }

                const url = `/api/reports/export/?${params.toString()}`;
                window.open(url, '_blank', 'noopener');
            }

            function renderReportsData() {
                const container = document.getElementById('reports-results');
                if (!container) return;

                const data = state.reportData;
                if (!data) {
                    container.innerHTML = '<p class="text-sm text-gray-600">گزارشی برای نمایش وجود ندارد.</p>';
                    return;
                }

                const {
                    filters = {},
                    overdue_sessions: overdueSessions = [],
                    course_completions_by_day: completionByDay = [],
                    sessions_without_plan: sessionsWithoutPlan = [],
                    advisor_session_counts: advisorSessionCounts = [],
                    advisor_dropout_counts: advisorDropoutCounts = [],
                    advisor_non_renewal_counts: advisorNonRenewCounts = [],
                    student_distribution: studentDistribution = {},
                    advisor_chat_stats: advisorChatStats = [],
                    chat_threads: chatThreads = [],
                } = data;

                const startLabel = filters?.start_date ? formatToJalaliShort(filters.start_date) : '---';
                const endLabel = filters?.end_date ? formatToJalaliShort(filters.end_date) : '---';

                const filterSummary = `
                    <div class="bg-indigo-50 border border-indigo-200 text-indigo-700 rounded-lg px-4 py-3 text-sm flex flex-wrap items-center gap-2">
                        <span>بازه گزارش:</span>
                        <span class="font-semibold">${startLabel}</span>
                        <span>تا</span>
                        <span class="font-semibold">${endLabel}</span>
                    </div>
                `;
                const exportSection = renderReportExportForm();

                const overdueSection = renderReportSessionSection({
                    title: 'کلاس‌های منقضی شده بدون تیک',
                    items: overdueSessions,
                    emptyMessage: 'همه جلسات امروز وضعیت ثبت دارند.',
                    includeTime: true,
                });

                const completionsSection = renderCompletionSection(completionByDay);

                const sessionsWithoutPlanSection = renderReportSessionSection({
                    title: 'کلاس‌های برگزار شده بدون آپلود برنامه',
                    items: sessionsWithoutPlan,
                    emptyMessage: 'همه جلسات تکمیل‌شده دارای برنامه هستند.',
                });

                const advisorStatsSection = renderAdvisorStatsSection({
                    sessionCounts: advisorSessionCounts,
                    dropoutCounts: advisorDropoutCounts,
                    nonRenewCounts: advisorNonRenewCounts,
                    chatStats: advisorChatStats,
                });

                const chatThreadsSection = renderChatThreadsSection(chatThreads);

                const distributionSection = renderDistributionSection(studentDistribution);

                container.innerHTML = [
                    filterSummary,
                    exportSection,
                    overdueSection,
                    completionsSection,
                    sessionsWithoutPlanSection,
                    chatThreadsSection,
                    advisorStatsSection,
                    distributionSection,
                ].join('');

                setupReportDownloadForm();
            }

            function setupJalaliDatePicker(displayInput, hiddenInput, initialValue) {
                if (!displayInput) {
                    return;
                }

                const hasPersianPicker = typeof window.$ === 'function'
                    && window.$.fn
                    && typeof window.$.fn.persianDatepicker === 'function'
                    && typeof window.persianDate === 'function';

                if (hasPersianPicker && hiddenInput) {
                    displayInput.setAttribute('readonly', 'readonly');
                    window.$(displayInput).persianDatepicker({
                        calendar: {
                            persian: { locale: 'fa', leapYearMode: 'algorithmic' },
                            gregorian: { locale: 'en', leapYearMode: 'algorithmic' },
                        },
                        format: 'YYYY/MM/DD',
                        altField: `#${hiddenInput.id}`,
                        altFormat: 'YYYY-MM-DD',
                        initialValue: false,
                        autoClose: true,
                        toolbox: { calendarSwitch: { enabled: false } },
                        navigator: { scroll: { enabled: false } },
                        onSelect: (unix) => {
                            if (typeof window.persianDate === 'function') {
                                try {
                                    const persianDateInstance = new window.persianDate(unix);
                                    displayInput.value = persianDateInstance.format('YYYY/MM/DD');
                                    hiddenInput.value = persianDateInstance.toCalendar('gregorian').format('YYYY-MM-DD');
                                } catch (error) {
                                    hiddenInput.value = '';
                                }
                            }
                        },
                    });

                    if (initialValue) {
                        try {
                            const persian = new window.persianDate(initialValue);
                            displayInput.value = persian.format('YYYY/MM/DD');
                            hiddenInput.value = persian.toCalendar('gregorian').format('YYYY-MM-DD');
                            window.$(displayInput).persianDatepicker('setDate', persian);
                        } catch (error) {
                            hiddenInput.value = initialValue;
                        }
                    }
                } else {
                    displayInput.removeAttribute('readonly');
                    displayInput.setAttribute('type', 'date');
                    if (hiddenInput) {
                        if (initialValue) {
                            displayInput.value = initialValue;
                            hiddenInput.value = initialValue;
                        }
                        displayInput.addEventListener('change', () => {
                            hiddenInput.value = toEnglishDigits(displayInput.value || '');
                        });
                    }
                }

                displayInput.addEventListener('input', () => {
                    if (hiddenInput && !hiddenInput.value) {
                        const normalized = toEnglishDigits(displayInput.value || '');
                        hiddenInput.value = normalized.replace(/\//g, '-');
                    }
                });
            }

            async function setupReportsView() {
                const filters = ensureReportFilters();

                const startDisplay = document.getElementById('report-start-display');
                const startHidden = document.getElementById('report-start-hidden');
                const endDisplay = document.getElementById('report-end-display');
                const endHidden = document.getElementById('report-end-hidden');
                const advisorSelect = document.getElementById('report-advisor-select');
                const filterForm = document.getElementById('reports-filter-form');
                const refreshBtn = document.getElementById('reports-refresh-btn');

                if (startHidden) startHidden.value = filters.startDate || '';
                if (endHidden) endHidden.value = filters.endDate || '';

                if (startDisplay) {
                    startDisplay.value = filters.startDate ? formatToJalaliShort(filters.startDate) : '';
                }
                if (endDisplay) {
                    endDisplay.value = filters.endDate ? formatToJalaliShort(filters.endDate) : '';
                }
                if (advisorSelect) {
                    const advisorValue = filters.advisorId && filters.advisorId !== 'all'
                        ? String(filters.advisorId)
                        : 'all';
                    advisorSelect.value = advisorValue;
                }

                setupJalaliDatePicker(startDisplay, startHidden, filters.startDate);
                setupJalaliDatePicker(endDisplay, endHidden, filters.endDate);

                if (!state.reportsLoaded || !state.reportData) {
                    showReportsLoading();
                    try {
                        await loadReports();
                        renderReportsData();
                    } catch (error) {
                        console.error('Error loading reports:', error);
                        renderReportsError(error?.message || 'خطا در دریافت گزارش‌ها.');
                    }
                } else {
                    renderReportsData();
                }

                if (filterForm) {
                    filterForm.addEventListener('submit', async (event) => {
                        event.preventDefault();
                        const advisorValue = advisorSelect ? advisorSelect.value : 'all';
                        const nextStart = startHidden ? toEnglishDigits(startHidden.value || '') : '';
                        const nextEnd = endHidden ? toEnglishDigits(endHidden.value || '') : '';

                        state.reportFilters = {
                            startDate: nextStart || null,
                            endDate: nextEnd || null,
                            advisorId: advisorValue && advisorValue !== 'all' ? advisorValue : 'all',
                        };

                        showReportsLoading();
                        if (refreshBtn) {
                            refreshBtn.disabled = true;
                            refreshBtn.classList.add('opacity-70');
                        }
                        try {
                            await loadReports({ force: true });
                            renderReportsData();
                            showToast('گزارش با موفقیت به‌روزرسانی شد.', 'success');
                        } catch (error) {
                            console.error('Error refreshing reports:', error);
                            renderReportsError(error?.message || 'خطا در به‌روزرسانی گزارش‌ها.');
                        } finally {
                            if (refreshBtn) {
                                refreshBtn.disabled = false;
                                refreshBtn.classList.remove('opacity-70');
                            }
                        }
                    });
                }
            }

            async function updatePaymentStatus(paymentId, action, body = null) {
                if (!paymentId || !action) {
                    return;
                }
                const payload = body ? JSON.stringify(body) : JSON.stringify({});
                return fetchJSON(`/api/payments/${paymentId}/${action}/`, {
                    method: 'POST',
                    headers: {
                        'Content-Type': 'application/json',
                        'X-CSRFToken': csrftoken,
                    },
                    body: payload,
                });
            }

            function renderStudentPaymentHistory() {
                if (!studentPaymentHistoryContainer) return;

                if (!state.studentPayments.length) {
                    studentPaymentHistoryContainer.innerHTML = `
                        <div class="bg-gray-50 border border-dashed border-gray-300 rounded-lg p-4 text-sm text-gray-500 text-center">
                            هنوز پرداختی ثبت نشده است.
                        </div>
                    `;
                    return;
                }

                const statusLabels = {
                    pending: 'در انتظار تایید',
                    approved: 'تایید شده',
                    rejected: 'رد شده',
                };
                const statusClassMap = {
                    pending: 'text-amber-500',
                    approved: 'text-green-600',
                    rejected: 'text-red-500',
                };

                const items = state.studentPayments.map(payment => {
                    const statusKey = payment.status || 'pending';
                    const statusText = payment.status_display || statusLabels[statusKey] || statusKey;
                    const statusClass = statusClassMap[statusKey] || 'text-gray-600';
                    const amount = Number(payment.amount || 0).toLocaleString('fa-IR');
                    const adminNotes = payment.admin_notes ? `<p class="text-xs text-gray-500 mt-2 leading-5">یادداشت ادمین: ${payment.admin_notes}</p>` : '';
                    return `
                        <div class="bg-indigo-50 rounded-lg p-3 mb-3 shadow-sm border border-indigo-100 last:mb-0">
                            <div class="flex justify-between items-center text-sm">
                                <span class="font-semibold text-gray-700">مبلغ: ${amount} تومان</span>
                                <span class="text-xs text-gray-500">${formatToJalali(payment.payment_date)}</span>
                            </div>
                            <div class="flex justify-between items-center mt-2 text-sm">
                                <span class="text-gray-500">شماره پیگیری: ${payment.reference_number}</span>
                                <span class="font-semibold ${statusClass}">${statusText}</span>
                            </div>
                            ${adminNotes}
                        </div>
                    `;
                }).join('');

                studentPaymentHistoryContainer.innerHTML = `
                    <h3 class="text-base font-bold text-gray-700 mb-3 flex items-center gap-2">
                        <i class="fas fa-receipt text-indigo-500"></i>
                        <span>سوابق پرداخت شما</span>
                    </h3>
                    ${items}
                `;
            }

            async function loadStudentPayments({ notify = true } = {}) {
                if (CURRENT_USER.role !== 'student') {
                    state.studentPayments = [];
                    state.studentPaymentsLoaded = true;
                    if (studentPaymentHistoryContainer) {
                        studentPaymentHistoryContainer.innerHTML = '';
                    }
                    return [];
                }

                try {
                    const payments = await fetchJSON('/api/payments/mine/');
                    const normalized = Array.isArray(payments) ? payments : [];
                    const previousStatuses = new Map(state.studentPayments.map(payment => [payment.id, payment.status]));

                    if (state.studentPaymentsLoaded && notify) {
                        normalized.forEach(payment => {
                            const previousStatus = previousStatuses.get(payment.id);
                            if (previousStatus && previousStatus === payment.status) {
                                return;
                            }
                            if (!previousStatus && payment.status === 'pending') {
                                return;
                            }
                            if (payment.status === 'approved') {
                                showToast('پرداخت شما تایید شد.', 'success');
                            } else if (payment.status === 'rejected') {
                                const reason = payment.admin_notes ? ` (${payment.admin_notes})` : '';
                                showToast(`پرداخت شما رد شد.${reason}`, 'error');
                            }
                        });
                    }

                    state.studentPayments = normalized;
                    state.studentPaymentsLoaded = true;
                    renderStudentPaymentHistory();
                    return normalized;
                } catch (error) {
                    if (error.status !== 403) {
                        console.error('Error loading student payments:', error);
                    }
                    return state.studentPayments;
                }
            }

            function startStudentPaymentPolling() {
                if (CURRENT_USER.role !== 'student') {
                    return;
                }
                if (studentPaymentPollingInterval) {
                    return;
                }
                studentPaymentPollingInterval = setInterval(() => {
                    loadStudentPayments({ notify: true }).catch(error => {
                        console.error('Error while polling student payments:', error);
                    });
                }, STUDENT_PAYMENT_POLL_INTERVAL);
            }

            function stopStudentPaymentPolling() {
                if (studentPaymentPollingInterval) {
                    clearInterval(studentPaymentPollingInterval);
                    studentPaymentPollingInterval = null;
                }
            }

            async function loadConversations(force = false) {
                if (state.conversationsLoaded && !force) {
                    return state.conversations;
                }
                try {
                    const conversations = await fetchJSON('/api/chat/conversations/');
                    state.conversations = Array.isArray(conversations) ? conversations : [];
                } catch (error) {
                    if (error.status !== 403) {
                        console.error('Error loading conversations:', error);
                    }
                    state.conversations = [];
                } finally {
                    state.conversationsLoaded = true;
                    updateNotificationIndicator();
                }
                return state.conversations;
            }

            async function fetchChatMessages(conversationId, force = false) {
                if (!conversationId) {
                    return [];
                }
                if (!force && state.chatMessages[conversationId]) {
                    return state.chatMessages[conversationId];
                }
                try {
                    const encodedId = encodeURIComponent(conversationId);
                    const messages = await fetchJSON(`/api/chat/messages/${encodedId}/`);
                    const normalized = Array.isArray(messages) ? messages : [];
                    state.chatMessages[conversationId] = normalized;
                    return normalized;
                } catch (error) {
                    console.error('Error loading chat messages:', error);
                    return state.chatMessages[conversationId] || [];
                }
            }

            function updateNotificationIndicator() {
                if (!chatNotificationDot) {
                    return;
                }
                const totalUnread = (state.conversations || []).reduce((sum, convo) => sum + (convo.unread_count || 0), 0);
                if (totalUnread > 0) {
                    chatNotificationDot.classList.remove('hidden');
                } else {
                    chatNotificationDot.classList.add('hidden');
                }
            }

            function getConversationDisplayName(convo) {
                if (!convo) {
                    return 'گفتگو';
                }
                if (convo.display_name) {
                    return convo.display_name;
                }
                const participants = Array.isArray(convo.participants) ? convo.participants : [];
                if (participants.length) {
                    const relevantParticipants = participants.filter(participant => participant && participant.id !== CURRENT_USER.id);
                    const toDisplay = relevantParticipants.length ? relevantParticipants : participants;
                    const names = toDisplay.map(participant => {
                        if (!participant) {
                            return '';
                        }
                        if (participant.display_name) {
                            return participant.display_name;
                        }
                        if (participant.profile && (participant.profile.first_name || participant.profile.last_name)) {
                            const parts = [];
                            if (participant.profile.first_name) parts.push(participant.profile.first_name);
                            if (participant.profile.last_name) parts.push(participant.profile.last_name);
                            return parts.join(' ').trim();
                        }
                        if (participant.username) {
                            return participant.username;
                        }
                        if (typeof participant.id !== 'undefined') {
                            return `کاربر ${participant.id}`;
                        }
                        return '';
                    }).filter(Boolean);
                    if (names.length) {
                        return names.join(' ↔ ');
                    }
                }
                if (convo.username) {
                    return convo.username;
                }
                if (typeof convo.id === 'number') {
                    return `کاربر ${convo.id}`;
                }
                return 'گفتگو';
            }

            function populateChatList() {
                if (!chatList) {
                    return;
                }
                chatList.innerHTML = '';
                if (!state.conversations.length) {
                    chatList.innerHTML = '<p class="text-sm text-gray-500 p-3">گفتگویی یافت نشد.</p>';
                    updateNotificationIndicator();
                    return;
                }

                state.conversations.forEach(convo => {
                    const displayName = getConversationDisplayName(convo);
                    const lastMessage = convo.last_message || '';
                    const listItem = document.createElement('div');
                    listItem.className = 'p-3 flex items-center gap-3 hover:bg-gray-100 cursor-pointer border-b';
                    const avatarInitial = displayName.charAt(0) || '?';
                    listItem.innerHTML = `<img src="https://placehold.co/40x40/e0e7ff/4338ca?text=${avatarInitial}" class="w-10 h-10 rounded-full"><div><p class="font-bold">${displayName}</p><p class="text-sm text-gray-500 truncate">${lastMessage || 'بدون پیام'}</p></div>`;
                    listItem.addEventListener('click', () => {
                        renderMessages(convo).catch(error => {
                            console.error('Error rendering messages:', error);
                            chatMessagesContainer.innerHTML = '<p class="text-sm text-red-500">خطا در بارگذاری پیام‌ها.</p>';
                        });
                    });
                    chatList.appendChild(listItem);
                });

                updateNotificationIndicator();
            }

            function updateRecipientSelector() {
                if (!chatRecipientRow || !chatRecipientSelect) {
                    return;
                }
                const participants = Array.isArray(activeConversationParticipants)
                    ? activeConversationParticipants.filter(Boolean)
                    : [];
                const isPairConversation = activeConversationType === 'pair' && CURRENT_USER.isStaff && participants.length >= 2;
                if (!isPairConversation) {
                    chatRecipientRow.classList.add('hidden');
                    chatRecipientSelect.innerHTML = '';
                    if (chatRecipientTarget !== 'both') {
                        chatRecipientTarget = 'both';
                    }
                    return;
                }

                const options = ['<option value="both">ارسال برای هر دو نفر</option>'];
                participants.forEach(participant => {
                    if (typeof participant.id === 'undefined') {
                        return;
                    }
                    const label = participant.display_name
                        || (participant.profile && (participant.profile.first_name || participant.profile.last_name)
                            ? `${participant.profile.first_name || ''} ${participant.profile.last_name || ''}`.trim()
                            : participant.username || `کاربر ${participant.id}`);
                    options.push(`<option value="${participant.id}">${escapeHtml(label)}</option>`);
                });

                chatRecipientSelect.innerHTML = options.join('');
                const availableIds = new Set(participants.map(participant => String(participant.id)));
                if (!availableIds.has(String(chatRecipientTarget))) {
                    chatRecipientTarget = 'both';
                }
                chatRecipientSelect.value = chatRecipientTarget;
                chatRecipientRow.classList.remove('hidden');
            }

            function updateMessagesUI(conversationId) {
                if (!chatMessagesContainer) {
                    return;
                }
                const messages = state.chatMessages[conversationId] || [];
                chatMessagesContainer.innerHTML = '';
                if (!messages.length) {
                    chatMessagesContainer.innerHTML = '<p class="text-sm text-gray-500">پیامی ثبت نشده است.</p>';
                    return;
                }

                messages.forEach(msg => {
                    const isMe = msg.sender === CURRENT_USER.id;
                    const wrapper = document.createElement('div');
                    wrapper.className = `flex flex-col gap-1 ${isMe ? 'items-end' : 'items-start'}`;

                    const bubble = document.createElement('div');
                    bubble.className = `max-w-xs md:max-w-sm w-full rounded-2xl px-3 py-2 shadow ${isMe ? 'bg-indigo-500 text-white' : 'bg-gray-200 text-gray-800'}`;
                    bubble.classList.add('flex', 'flex-col', 'gap-2');

                    const hasText = !!(msg.text && msg.text.trim());
                    const hasFile = Boolean(msg.file);
                    const hasVoice = Boolean(msg.voice);

                    if (hasText) {
                        const textEl = document.createElement('div');
                        textEl.className = 'whitespace-pre-wrap leading-6 text-sm text-right break-words';
                        textEl.textContent = msg.text;
                        bubble.appendChild(textEl);
                    }

                    if (hasFile) {
                        const fileLink = document.createElement('a');
                        fileLink.href = msg.file;
                        fileLink.target = '_blank';
                        fileLink.rel = 'noopener noreferrer';
                        fileLink.className = `inline-flex items-center gap-2 text-sm font-medium ${isMe ? 'text-white underline-offset-4 hover:underline' : 'text-indigo-700 hover:text-indigo-900 underline-offset-4 hover:underline'}`;
                        fileLink.innerHTML = `<i class="fas fa-paperclip"></i><span>${extractFileName(msg.file)}</span>`;
                        bubble.appendChild(fileLink);
                    }

                    if (hasVoice) {
                        const audioContainer = document.createElement('div');
                        audioContainer.className = 'rounded-lg overflow-hidden bg-white';
                        const audioEl = document.createElement('audio');
                        audioEl.controls = true;
                        audioEl.preload = 'none';
                        audioEl.src = msg.voice;
                        audioEl.className = 'w-full';
                        audioContainer.appendChild(audioEl);
                        bubble.appendChild(audioContainer);
                    }

                    if (!hasText && !hasFile && !hasVoice) {
                        const placeholder = document.createElement('span');
                        placeholder.className = 'text-sm opacity-80';
                        placeholder.textContent = 'بدون محتوا';
                        bubble.appendChild(placeholder);
                    }

                    wrapper.appendChild(bubble);

                    const timestamp = document.createElement('span');
                    timestamp.className = `text-[11px] ${isMe ? 'text-indigo-100' : 'text-gray-500'}`;
                    timestamp.textContent = formatChatTimestamp(msg.timestamp);
                    wrapper.appendChild(timestamp);

                    chatMessagesContainer.appendChild(wrapper);
                });
                chatMessagesContainer.scrollTop = chatMessagesContainer.scrollHeight;
            }

            function haveMessagesChanged(previousMessages, nextMessages) {
                if (previousMessages.length !== nextMessages.length) {
                    return true;
                }
                if (!previousMessages.length) {
                    return false;
                }
                const prevLast = previousMessages[previousMessages.length - 1];
                const nextLast = nextMessages[nextMessages.length - 1];
                if (!prevLast && !nextLast) {
                    return false;
                }
                if (!prevLast || !nextLast) {
                    return true;
                }
                return prevLast.id !== nextLast.id
                    || prevLast.timestamp !== nextLast.timestamp
                    || prevLast.text !== nextLast.text
                    || prevLast.file !== nextLast.file
                    || prevLast.voice !== nextLast.voice
                    || prevLast.is_read !== nextLast.is_read;
            }

            function startMessagePolling(conversationId) {
                stopMessagePolling();
                if (!conversationId) {
                    return;
                }
                messagePollingInterval = setInterval(async () => {
                    try {
                        const previousMessages = state.chatMessages[conversationId] ? [...state.chatMessages[conversationId]] : [];
                        const latestMessages = await fetchChatMessages(conversationId, true);
                        if (haveMessagesChanged(previousMessages, latestMessages)) {
                            updateMessagesUI(conversationId);
                        }
                    } catch (error) {
                        console.error('Error polling messages:', error);
                    }
                }, CHAT_POLL_INTERVAL);
            }

            function stopMessagePolling() {
                if (messagePollingInterval) {
                    clearInterval(messagePollingInterval);
                    messagePollingInterval = null;
                }
            }

            function startConversationPolling() {
                if (conversationPollingInterval) {
                    return;
                }
                conversationPollingInterval = setInterval(async () => {
                    if (chatWindow.classList.contains('hidden')) {
                        stopConversationPolling();
                        return;
                    }
                    try {
                        await loadConversations(true);
                        if (!chatList.classList.contains('hidden')) {
                            populateChatList();
                        }
                    } catch (error) {
                        console.error('Error refreshing conversations:', error);
                    }
                }, CHAT_POLL_INTERVAL);
            }

            function stopConversationPolling() {
                if (conversationPollingInterval) {
                    clearInterval(conversationPollingInterval);
                    conversationPollingInterval = null;
                }
            }

            async function handleSendMessage() {
                if (!chatInput || !chatSendBtn) {
                    return;
                }
                if (!activeConversationId) {
                    showToast('ابتدا یک گفتگو را انتخاب کنید.', 'error');
                    return;
                }

                const text = chatInput.value.trim();
                const hasFile = !!chatSelectedFile;
                const hasVoice = !!chatVoiceBlob;

                if (!text && !hasFile && !hasVoice) {
                    showToast('لطفا پیام متنی، فایل یا پیام صوتی اضافه کنید.', 'error');
                    chatInput.focus();
                    return;
                }

                const formData = new FormData();
                if (text) {
                    formData.append('text', text);
                }
                if (hasFile && chatSelectedFile) {
                    formData.append('file', chatSelectedFile);
                }
                if (hasVoice && chatVoiceBlob) {
                    const voiceType = chatVoiceBlob.type || 'audio/webm';
                    const voiceFileName = `voice-${Date.now()}.webm`;
                    if (typeof File !== 'undefined') {
                        const voiceFile = new File([chatVoiceBlob], voiceFileName, { type: voiceType });
                        formData.append('voice', voiceFile);
                    } else {
                        formData.append('voice', chatVoiceBlob, voiceFileName);
                    }
                }

                chatSendBtn.disabled = true;
                chatSendBtn.classList.add('opacity-50', 'cursor-not-allowed');
                try {
                    const encodedId = encodeURIComponent(activeConversationId);
                    if (activeConversationType === 'pair' && CURRENT_USER.isStaff) {
                        formData.append('target', chatRecipientTarget || 'both');
                    }
                    const response = await fetchJSON(`/api/chat/messages/${encodedId}/`, {
                        method: 'POST',
                        headers: { 'X-CSRFToken': csrftoken },
                        body: formData,
                    });

                    const responses = Array.isArray(response) ? response : (response ? [response] : []);
                    if (!Array.isArray(state.chatMessages[activeConversationId])) {
                        state.chatMessages[activeConversationId] = [];
                    }
                    responses.forEach(message => {
                        if (message) {
                            state.chatMessages[activeConversationId].push(message);
                        }
                    });
                    updateMessagesUI(activeConversationId);
                    if (chatInput) {
                        chatInput.value = '';
                        chatInput.focus();
                    }
                    clearFileAttachment();
                    removeVoiceAttachment({ notify: false });
                    const refreshedConversations = await loadConversations(true);
                    if (Array.isArray(refreshedConversations)) {
                        const updatedConversation = refreshedConversations.find(item => item && item.id === activeConversationId);
                        if (updatedConversation) {
                            activeConversationType = updatedConversation.type || activeConversationType;
                            activeConversationDisplayName = updatedConversation.display_name || getConversationDisplayName(updatedConversation);
                            activeConversationParticipants = Array.isArray(updatedConversation.participants) ? updatedConversation.participants.slice() : activeConversationParticipants;
                            chatTitle.textContent = activeConversationDisplayName || 'چت';
                            updateRecipientSelector();
                        }
                    }
                    if (!chatList.classList.contains('hidden')) {
                        populateChatList();
                    }
                } catch (error) {
                    console.error('Error sending message:', error);
                    showToast(error.message || 'ارسال پیام با خطا مواجه شد.', 'error');
                } finally {
                    chatSendBtn.disabled = false;
                    chatSendBtn.classList.remove('opacity-50', 'cursor-not-allowed');
                }
            }

            const hideEmojiPicker = () => {
                if (!emojiPickerElement) {
                    return;
                }
                emojiPickerElement.classList.add('hidden');
                emojiPickerElement.style.display = 'none';
                emojiPickerElement.style.visibility = 'hidden';
                emojiPickerVisible = false;
            };

            const positionEmojiPicker = () => {
                if (!emojiPickerElement || !chatEmojiBtn) {
                    return;
                }
                const buttonRect = chatEmojiBtn.getBoundingClientRect();
                emojiPickerElement.style.display = 'grid';
                emojiPickerElement.style.visibility = 'hidden';
                const pickerRect = emojiPickerElement.getBoundingClientRect();
                let left = buttonRect.left + (buttonRect.width / 2) - (pickerRect.width / 2);
                let top = buttonRect.top - pickerRect.height - 8;
                if (top < 8) {
                    top = buttonRect.bottom + 8;
                }
                if (left < 8) {
                    left = 8;
                }
                const maxLeft = window.innerWidth - pickerRect.width - 8;
                if (left > maxLeft) {
                    left = maxLeft;
                }
                emojiPickerElement.style.left = `${left}px`;
                emojiPickerElement.style.top = `${top}px`;
                emojiPickerElement.style.visibility = 'visible';
            };

            const showEmojiPicker = () => {
                if (!chatEmojiBtn || !chatInput) {
                    return;
                }
                if (!emojiPickerElement) {
                    emojiPickerElement = document.createElement('div');
                    emojiPickerElement.id = 'chat-emoji-picker';
                    emojiPickerElement.className = 'hidden fixed bg-white border border-gray-200 rounded-xl shadow-2xl p-2 grid grid-cols-8 gap-1 text-xl z-[1000]';
                    emojiPickerElement.setAttribute('dir', 'ltr');

                    EMOJI_PICKER_EMOJIS.forEach((emoji) => {
                        const button = document.createElement('button');
                        button.type = 'button';
                        button.className = 'w-9 h-9 flex items-center justify-center rounded-lg hover:bg-indigo-50 focus:outline-none focus:ring-2 focus:ring-indigo-500';
                        button.textContent = emoji;
                        button.addEventListener('click', (event) => {
                            event.preventDefault();
                            event.stopPropagation();
                            const start = chatInput.selectionStart ?? chatInput.value.length;
                            const end = chatInput.selectionEnd ?? chatInput.value.length;
                            const currentValue = chatInput.value;
                            chatInput.value = `${currentValue.slice(0, start)}${emoji}${currentValue.slice(end)}`;
                            const cursorPosition = start + emoji.length;
                            chatInput.focus();
                            chatInput.setSelectionRange(cursorPosition, cursorPosition);
                            hideEmojiPicker();
                        });
                        emojiPickerElement.appendChild(button);
                    });

                    document.body.appendChild(emojiPickerElement);
                }

                emojiPickerElement.classList.remove('hidden');
                emojiPickerElement.style.display = 'grid';
                emojiPickerElement.style.visibility = 'hidden';
                positionEmojiPicker();
                emojiPickerVisible = true;
            };

            function initializeEmojiPicker() {
                if (!chatEmojiBtn || !chatInput) {
                    return;
                }
                if (chatEmojiBtn.dataset.emojiPickerInitialized === 'true') {
                    return;
                }
                chatEmojiBtn.dataset.emojiPickerInitialized = 'true';

                chatEmojiBtn.addEventListener('click', (event) => {
                    event.preventDefault();
                    event.stopPropagation();
                    if (emojiPickerVisible) {
                        hideEmojiPicker();
                    } else {
                        showEmojiPicker();
                    }
                });

                document.addEventListener('click', (event) => {
                    if (!emojiPickerVisible) {
                        return;
                    }
                    if (emojiPickerElement && (emojiPickerElement === event.target || emojiPickerElement.contains(event.target))) {
                        return;
                    }
                    if (event.target === chatEmojiBtn) {
                        return;
                    }
                    hideEmojiPicker();
                });

                window.addEventListener('resize', () => {
                    if (emojiPickerVisible) {
                        positionEmojiPicker();
                    }
                });

                if (chatWindow) {
                    chatWindow.addEventListener('scroll', () => {
                        if (emojiPickerVisible) {
                            positionEmojiPicker();
                        }
                    });
                }
            }

            const openModal = (modalId) => {
                const modal = document.getElementById(modalId);
                if (modal) {
                    modalBackdrop.classList.remove('hidden');
                    modal.classList.remove('hidden');
                }
            };

            const closeModal = (modalId) => {
                const modal = document.getElementById(modalId);
                if (modal) {
                    const content = modal.querySelector('.modal-enter');
                    if (content) content.classList.replace('modal-enter', 'modal-leave');
                    setTimeout(() => {
                        modalBackdrop.classList.add('hidden');
                        modal.classList.add('hidden');
                        if (content) content.classList.replace('modal-leave', 'modal-enter');
                    }, 300);
                }
                if (modalId === 'course-details-modal') {
                    activeCourseId = null;
                }
            };

            async function openCourseDetailsModal(course) {
                if (!course) {
                    return;
                }
                if (CURRENT_USER.isStaff) {
                    try {
                        await getAdminData();
                    } catch (error) {
                        console.error('Error loading admin data before opening course details:', error);
                    }
                }
                activeCourseId = course.id;
                renderCourseDetails(course);
                openModal('course-details-modal');
                refreshCourse(course.id, { reRenderModal: true, suppressErrorToast: true }).catch(error => {
                    console.error('Error refreshing course details:', error);
                });
            }

            const createCourseCard = (course) => {
                const card = document.createElement('div');
                card.className = 'bg-white p-3 rounded-xl shadow-sm mb-3 course-card cursor-pointer';
                const totalSessions = course.sessions.length || 4;
                const completedSessions = course.sessions.filter(s => s.completed).length;
                const progressPercentage = totalSessions ? (completedSessions / totalSessions) * 100 : 0;

                card.innerHTML = `
                    <div class="flex justify-between items-start">
                        <div>
                            <p class="font-bold text-gray-800">${course.studentName}</p>
                            <p class="text-sm text-indigo-600 font-semibold">${course.time || '—'}</p>
                        </div>
                        <div class="text-gray-400 text-lg hover:text-indigo-600">
                            <i class="fa-solid fa-square-arrow-up-right"></i>
                        </div>
                    </div>
                    <div class="mt-3">
                        <p class="text-xs text-gray-500 mb-1">پیشرفت دوره (${completedSessions} از ${totalSessions})</p>
                        <div class="w-full bg-gray-200 rounded-full h-1.5">
                            <div class="bg-green-500 h-1.5 rounded-full" style="width: ${progressPercentage}%"></div>
                        </div>
                    </div>
                `;
                card.addEventListener('click', () => openCourseDetailsModal(course));
                return card;
            };
>>>>>>> f109b1f1

                    const removeVoiceBtn = document.createElement('button');
                    removeVoiceBtn.type = 'button';
                    removeVoiceBtn.dataset.action = 'remove-voice';
                    removeVoiceBtn.className = 'text-xs text-amber-700 hover:text-amber-900';
                    removeVoiceBtn.textContent = 'حذف';
                    voiceHeader.appendChild(removeVoiceBtn);

<<<<<<< HEAD
                    const audioPreview = document.createElement('audio');
                    audioPreview.controls = true;
                    audioPreview.preload = 'auto';
                    audioPreview.src = chatVoicePreviewUrl;
                    audioPreview.className = 'w-full';

                    voiceWrapper.appendChild(voiceHeader);
                    voiceWrapper.appendChild(audioPreview);
                    chatAttachmentPreview.appendChild(voiceWrapper);
=======
                if (currentRole === 'advisor' && CURRENT_USER.advisorId) {
                    filteredCourses = filteredCourses.filter(course => course.advisorId === CURRENT_USER.advisorId);
                } else if (currentRole === 'student' && CURRENT_USER.studentId) {
                    filteredCourses = filteredCourses.filter(course => course.studentId === CURRENT_USER.studentId);
                } else if (currentRole === 'admin' && CURRENT_USER.isStaff && advisorFilter) {
                    const selectedAdvisorId = advisorFilter.value || 'all';
                    if (selectedAdvisorId !== 'all') {
                        filteredCourses = filteredCourses.filter(course => String(course.advisorId) === selectedAdvisorId);
                    }
>>>>>>> f109b1f1
                }
            };

            const clearFileAttachment = ({ notify = false } = {}) => {
                chatSelectedFile = null;
                if (chatFileInput) {
                    chatFileInput.value = '';
                }
                updateAttachmentPreview();
                if (notify) {
                    showToast('فایل ضمیمه حذف شد.', 'info');
                }
            };

            const removeVoiceAttachment = ({ notify = false } = {}) => {
                if (chatVoiceRecording) {
                    stopVoiceRecording({ save: false, notify });
                    return;
                }
                if (chatVoicePreviewUrl) {
                    URL.revokeObjectURL(chatVoicePreviewUrl);
                    chatVoicePreviewUrl = null;
                }
<<<<<<< HEAD
                if (chatVoiceBlob && notify) {
                    showToast('پیام صوتی حذف شد.', 'info');
                }
                chatVoiceBlob = null;
                updateAttachmentPreview();
                resetVoiceButtonAppearance();
            };

            const stopVoiceRecording = ({ save = true, notify = true } = {}) => {
                if (!chatVoiceRecorder) {
                    if (!save) {
                        if (chatVoiceStream) {
                            chatVoiceStream.getTracks().forEach((track) => track.stop());
                            chatVoiceStream = null;
                        }
                        if (chatVoicePreviewUrl) {
                            URL.revokeObjectURL(chatVoicePreviewUrl);
                            chatVoicePreviewUrl = null;
                        }
                        if (notify && chatVoiceBlob) {
                            showToast('پیام صوتی حذف شد.', 'info');
                        }
                        chatVoiceBlob = null;
                        updateAttachmentPreview();
                        resetVoiceButtonAppearance();
                    }
                    chatVoiceRecording = false;
                    chatVoiceChunks = [];
                    chatVoiceStopOptions = { save: true, notify: true };
                    return;
                }

                chatVoiceStopOptions = { save, notify };
                try {
                    chatVoiceRecorder.stop();
                } catch (error) {
                    console.error('Error stopping voice recorder:', error);
                    if (chatVoiceStream) {
                        chatVoiceStream.getTracks().forEach((track) => track.stop());
                        chatVoiceStream = null;
                    }
                    chatVoiceRecorder = null;
                    chatVoiceRecording = false;
                    chatVoiceChunks = [];
                    if (!save) {
                        if (chatVoicePreviewUrl) {
                            URL.revokeObjectURL(chatVoicePreviewUrl);
                            chatVoicePreviewUrl = null;
                        }
                        chatVoiceBlob = null;
                        updateAttachmentPreview();
                    }
                    resetVoiceButtonAppearance();
                }
            };

            const startVoiceRecording = async () => {
                if (!chatVoiceBtn) {
                    return;
                }
                if (!navigator.mediaDevices || !navigator.mediaDevices.getUserMedia || typeof MediaRecorder === 'undefined') {
                    showToast('مرورگر شما از ضبط صدا پشتیبانی نمی‌کند.', 'error');
                    return;
                }
                if (chatVoiceRecording) {
                    return;
                }

                try {
                    const stream = await navigator.mediaDevices.getUserMedia({ audio: true });
                    chatVoiceStream = stream;
                    chatVoiceChunks = [];
                    chatVoiceRecorder = new MediaRecorder(stream);
                    chatVoiceStopOptions = { save: true, notify: true };

                    chatVoiceRecorder.addEventListener('dataavailable', (event) => {
                        if (event.data && event.data.size > 0) {
                            chatVoiceChunks.push(event.data);
                        }
                    });

                    chatVoiceRecorder.addEventListener('stop', () => {
                        if (chatVoiceStream) {
                            chatVoiceStream.getTracks().forEach((track) => track.stop());
                            chatVoiceStream = null;
                        }

                        const { save, notify } = chatVoiceStopOptions || { save: true, notify: true };
                        const hasData = chatVoiceChunks.length > 0;

                        if (save && hasData) {
                            const mimeType = chatVoiceRecorder.mimeType || 'audio/webm';
                            chatVoiceBlob = new Blob(chatVoiceChunks, { type: mimeType });
                            if (chatVoicePreviewUrl) {
                                URL.revokeObjectURL(chatVoicePreviewUrl);
                                chatVoicePreviewUrl = null;
                            }
                            updateAttachmentPreview();
                            if (notify) {
                                showToast('پیام صوتی آماده ارسال است.', 'success');
                            }
                        } else {
                            if (chatVoicePreviewUrl) {
                                URL.revokeObjectURL(chatVoicePreviewUrl);
                                chatVoicePreviewUrl = null;
                            }
                            chatVoiceBlob = null;
                            updateAttachmentPreview();
                            if (notify) {
                                showToast('ضبط صدا لغو شد.', 'info');
                            }
                        }

                        chatVoiceRecorder = null;
                        chatVoiceRecording = false;
                        chatVoiceChunks = [];
                        chatVoiceStopOptions = { save: true, notify: true };
                        resetVoiceButtonAppearance();
                    });

                    chatVoiceRecorder.start();
                    chatVoiceRecording = true;
                    chatVoiceBtn.classList.remove('border-amber-100', 'text-amber-600', 'hover:bg-amber-50');
                    chatVoiceBtn.classList.add('bg-red-500', 'text-white', 'animate-pulse', 'border-red-200', 'hover:bg-red-500');
                    chatVoiceBtn.innerHTML = '<i class="fas fa-square"></i>';
                    chatVoiceBtn.title = 'پایان ضبط صدا';
                    showToast('ضبط صدا آغاز شد. برای پایان دوباره کلیک کنید.', 'info');
                } catch (error) {
                    console.error('Voice recording error:', error);
                    showToast('دسترسی به میکروفون امکان‌پذیر نیست.', 'error');
                    if (chatVoiceStream) {
                        chatVoiceStream.getTracks().forEach((track) => track.stop());
                        chatVoiceStream = null;
                    }
                    chatVoiceRecorder = null;
                    chatVoiceRecording = false;
                    chatVoiceChunks = [];
                    chatVoiceStopOptions = { save: true, notify: true };
                    resetVoiceButtonAppearance();
                }
            };

            const handleVoiceButtonClick = () => {
                if (chatVoiceRecording) {
                    stopVoiceRecording({ save: true, notify: true });
                    return;
                }
                if (chatVoiceBlob) {
                    removeVoiceAttachment({ notify: false });
                }
                startVoiceRecording();
            };

            const resetChatComposer = ({ clearText = true } = {}) => {
                if (clearText && chatInput) {
                    chatInput.value = '';
                }
                clearFileAttachment();
                removeVoiceAttachment();
                hideEmojiPicker();
            };

            const toDateInstance = (value) => {
                if (!value) return null;
                if (value instanceof Date) {
                    return Number.isNaN(value.getTime()) ? null : value;
                }
                if (typeof value === 'string' && /^\d{4}-\d{2}-\d{2}$/.test(value)) {
                    const parsed = new Date(`${value}T00:00:00`);
                    return Number.isNaN(parsed.getTime()) ? null : parsed;
                }
                const parsed = new Date(value);
                return Number.isNaN(parsed.getTime()) ? null : parsed;
            };

            const formatToJalali = (value, options = { year: 'numeric', month: 'long', day: 'numeric' }) => {
                const date = toDateInstance(value);
                if (!date) return '';
                return new Intl.DateTimeFormat('fa-IR-u-ca-persian', options).format(date);
            };

            const formatToJalaliShort = (value) => (
                formatToJalali(value, { year: 'numeric', month: '2-digit', day: '2-digit' })
            );

            const formatToJalaliDateTime = (value) => {
                const date = toDateInstance(value);
                if (!date) return '';
                return new Intl.DateTimeFormat('fa-IR-u-ca-persian', {
                    year: 'numeric',
                    month: 'long',
                    day: 'numeric',
                    hour: '2-digit',
                    minute: '2-digit',
                }).format(date);
            };

            const formatChatTimestamp = (value) => {
                const date = toDateInstance(value);
                if (!date) {
                    return '';
                }
                try {
                    return new Intl.DateTimeFormat('fa-IR-u-ca-persian', {
                        month: '2-digit',
                        day: '2-digit',
                        hour: '2-digit',
                        minute: '2-digit',
                    }).format(date);
                } catch (error) {
                    console.error('Error formatting chat timestamp:', error);
                    return '';
                }
            };

            const extractFileName = (path) => {
                if (!path || typeof path !== 'string') {
                    return 'فایل پیوست';
                }
                const withoutQuery = path.split('?')[0];
                const segments = withoutQuery.split('/');
                const lastSegment = segments.pop();
                return lastSegment || 'فایل پیوست';
            };

            const PERSIAN_DIGIT_MAP = {
                '۰': '0', '۱': '1', '۲': '2', '۳': '3', '۴': '4',
                '۵': '5', '۶': '6', '۷': '7', '۸': '8', '۹': '9',
                '٠': '0', '١': '1', '٢': '2', '٣': '3', '٤': '4',
                '٥': '5', '٦': '6', '٧': '7', '٨': '8', '٩': '9',
            };

            const toEnglishDigits = (value) => {
                if (typeof value !== 'string') {
                    return value;
                }
                return value.replace(/[۰-۹٠-٩]/g, (digit) => PERSIAN_DIGIT_MAP[digit] || digit);
            };

            const toISODateString = (value) => {
                const date = toDateInstance(value);
                if (!date) return '';
                const year = date.getFullYear();
                const month = String(date.getMonth() + 1).padStart(2, '0');
                const day = String(date.getDate()).padStart(2, '0');
                return `${year}-${month}-${day}`;
            };

            const formatCount = (value) => {
                const numberValue = Number(value || 0);
                return Number.isFinite(numberValue) ? numberValue.toLocaleString('fa-IR') : '۰';
            };

            const escapeHtml = (value) => {
                if (value === null || value === undefined) {
                    return '';
                }
                return String(value)
                    .replace(/&/g, '&amp;')
                    .replace(/</g, '&lt;')
                    .replace(/>/g, '&gt;')
                    .replace(/"/g, '&quot;')
                    .replace(/'/g, '&#39;');
            };

            const ensureReportFilters = () => {
                if (!state.reportFilters) {
                    const today = new Date();
                    const defaultEnd = toISODateString(today);
                    const startDate = new Date(today);
                    startDate.setDate(startDate.getDate() - 29);
                    const defaultStart = toISODateString(startDate);
                    state.reportFilters = {
                        startDate: defaultStart,
                        endDate: defaultEnd,
                        advisorId: 'all',
                    };
                }
                return state.reportFilters;
            };

            let paymentDatePickerInitialized = false;
            let useJalaliDatePicker = false;

            const updateHiddenPaymentDateFromDisplay = ({ silent = false } = {}) => {
                if (!paymentDateDisplayInput || !paymentDateHiddenInput) {
                    return;
                }
                const rawValue = toEnglishDigits(paymentDateDisplayInput.value.trim());
                if (!rawValue) {
                    paymentDateHiddenInput.value = '';
                    return;
                }
                if (typeof window.persianDate === 'function') {
                    try {
                        const normalized = rawValue.replace(/-/g, '/');
                        const persian = new window.persianDate(normalized);
                        paymentDateHiddenInput.value = persian.toCalendar('gregorian').format('YYYY-MM-DD');
                    } catch (error) {
                        paymentDateHiddenInput.value = '';
                        if (!silent) {
                            showToast('فرمت تاریخ نامعتبر است. مثال: ۱۴۰۲/۰۸/۱۲', 'error');
                        }
                    }
                } else {
                    paymentDateHiddenInput.value = rawValue.replace(/\//g, '-');
                }
            };

            const initializePaymentDatePicker = () => {
                if (paymentDatePickerInitialized || !paymentDateDisplayInput) {
                    return;
                }
                const hasPersianPicker =
                    typeof window.$ === 'function' &&
                    window.$.fn &&
                    typeof window.$.fn.persianDatepicker === 'function' &&
                    typeof window.persianDate === 'function';

                if (hasPersianPicker && paymentDateHiddenInput) {
                    paymentDatePickerInitialized = true;
                    useJalaliDatePicker = true;
                    paymentDateDisplayInput.setAttribute('readonly', 'readonly');
                    window.$(paymentDateDisplayInput).persianDatepicker({
                        calendar: {
                            persian: { locale: 'fa', leapYearMode: 'algorithmic' },
                            gregorian: { locale: 'en', leapYearMode: 'algorithmic' },
                        },
                        format: 'YYYY/MM/DD',
                        altField: '#payment-date-hidden',
                        altFormat: 'YYYY-MM-DD',
                        initialValue: false,
                        autoClose: true,
                        toolbox: { calendarSwitch: { enabled: false } },
                        navigator: { scroll: { enabled: false } },
                        onSelect: (unix) => {
                            try {
                                const persian = new window.persianDate(unix);
                                paymentDateDisplayInput.value = persian.format('YYYY/MM/DD');
                                paymentDateHiddenInput.value = persian.toCalendar('gregorian').format('YYYY-MM-DD');
                            } catch (error) {
                                paymentDateHiddenInput.value = '';
                            }
                        },
                    });
                    if (paymentForm) {
                        paymentForm.addEventListener('reset', () => {
                            paymentDateDisplayInput.value = '';
                            paymentDateHiddenInput.value = '';
                        });
                    }
                } else {
                    paymentDatePickerInitialized = true;
                    useJalaliDatePicker = false;
                    if (paymentDateHiddenInput) {
                        paymentDateHiddenInput.removeAttribute('name');
                    }
                    paymentDateDisplayInput.removeAttribute('readonly');
                    paymentDateDisplayInput.setAttribute('type', 'date');
                    paymentDateDisplayInput.setAttribute('name', 'payment_date');
                    paymentDateDisplayInput.setAttribute('placeholder', 'تاریخ را انتخاب کنید');
                }
            };

            async function fetchJSON(url, options = {}) {
                const mergedOptions = {
                    credentials: 'same-origin',
                    ...options,
                };
                mergedOptions.headers = {
                    Accept: 'application/json',
                    ...(options.headers || {}),
                };

                const response = await fetch(url, mergedOptions);
                const isNoContent = response.status === 204;
                const rawPayload = isNoContent ? '' : await response.text();

                if (!response.ok) {
                    let message = `Request failed with status ${response.status}`;
                    if (rawPayload) {
                        try {
                            const errorData = JSON.parse(rawPayload);
                            message = errorData.detail || errorData.message || message;
                        } catch (parseError) {
                            // ignore json parse error for non-json responses
                        }
                    }
                    const error = new Error(message);
                    error.status = response.status;
                    throw error;
                }

                if (!rawPayload) {
                    return null;
                }

                try {
                    return JSON.parse(rawPayload);
                } catch (parseError) {
                    return null;
                }
            }

            function updateProfileImages() {
                const profileData = state.profile;
                const baseUrl = profileData && profileData.profile_picture_url
                    ? profileData.profile_picture_url
                    : null;

                if (!baseUrl) {
                    state.profileImageVersion = null;
                    if (profileImg) {
                        profileImg.src = PROFILE_PLACEHOLDER_SMALL;
                    }
                    if (modalImg) {
                        modalImg.src = PROFILE_PLACEHOLDER_LARGE;
                    }
                    return;
                }

                let finalUrl = baseUrl;
                const version = state.profileImageVersion;
                if (typeof version === 'number') {
                    finalUrl = `${baseUrl}${baseUrl.includes('?') ? '&' : '?'}cb=${version}`;
                }

                if (profileImg) {
                    profileImg.src = finalUrl;
                }
                if (modalImg) {
                    modalImg.src = finalUrl;
                }
            }

            function setProfileData(profileData, { cacheBust = false, loaded = true } = {}) {
                state.profile = profileData || null;
                state.profileLoaded = loaded;

                if (!state.profile) {
                    updateProfileImages();
                    return;
                }

                if (cacheBust || typeof state.profileImageVersion !== 'number') {
                    state.profileImageVersion = Date.now();
                }

                updateProfileImages();
            }

            async function loadCurrentUserProfile({ force = false } = {}) {
                if (state.profileLoading) {
                    return state.profile;
                }
                if (state.profileLoaded && !force) {
                    updateProfileImages();
                    return state.profile;
                }

                state.profileLoading = true;
                try {
                    const data = await fetchJSON('/api/profile/');
                    setProfileData(data || null, { cacheBust: true, loaded: true });
                    return state.profile;
                } catch (error) {
                    console.error('Error loading profile:', error);
                    setProfileData(null, { loaded: false });
                    return null;
                } finally {
                    state.profileLoading = false;
                }
            }

            function updateNotificationsBadge() {
                if (!notificationsBadge) {
                    return;
                }
                const list = Array.isArray(state.notifications) ? state.notifications : [];
                const unreadCount = list.reduce((sum, item) => sum + (item && !item.is_read ? 1 : 0), 0);
                if (unreadCount > 0) {
                    notificationsBadge.textContent = unreadCount > 99
                        ? '99+'
                        : unreadCount.toLocaleString('fa-IR');
                    notificationsBadge.classList.remove('hidden');
                } else {
                    notificationsBadge.textContent = '';
                    notificationsBadge.classList.add('hidden');
                }
            }

            function renderNotificationsList() {
                if (!notificationsListContainer) {
                    return;
                }
                const notifications = Array.isArray(state.notifications) ? state.notifications : [];
                notificationsListContainer.innerHTML = '';

                if (notificationsError) {
                    const message = state.notificationsError;
                    if (message) {
                        notificationsError.textContent = message;
                        notificationsError.classList.remove('hidden');
                    } else {
                        notificationsError.textContent = '';
                        notificationsError.classList.add('hidden');
                    }
                }

                if (!notifications.length) {
                    if (notificationsEmpty) {
                        if (state.notificationsError) {
                            notificationsEmpty.classList.add('hidden');
                        } else {
                            notificationsEmpty.classList.remove('hidden');
                        }
                    }
                    return;
                }

                if (notificationsEmpty) {
                    notificationsEmpty.classList.add('hidden');
                }

                notifications.forEach(item => {
                    const wrapper = document.createElement('div');
                    const isRead = Boolean(item && item.is_read);
                    wrapper.className = `rounded-xl border p-4 space-y-2 transition ${isRead ? 'bg-white border-gray-200' : 'bg-indigo-50 border-indigo-100'}`;

                    const senderName = escapeHtml(item?.sender_name || 'ادمین');
                    const createdLabel = item?.created_at ? escapeHtml(formatToJalaliDateTime(item.created_at)) : '';
                    const messageText = escapeHtml(item?.message || '');

                    const channelBadges = [];
                    if (item?.channels?.panel) {
                        channelBadges.push('<span class="inline-flex items-center px-2 py-0.5 text-xs rounded-full bg-indigo-100 text-indigo-700">پنل</span>');
                    }
                    if (item?.channels?.telegram) {
                        const success = Boolean(item.telegram_sent);
                        const badgeClass = success ? 'bg-emerald-100 text-emerald-700' : 'bg-rose-100 text-rose-700';
                        const label = success ? 'تلگرام' : 'تلگرام (ناموفق)';
                        channelBadges.push(`<span class="inline-flex items-center px-2 py-0.5 text-xs rounded-full ${badgeClass}">${label}</span>`);
                    }
                    if (item?.channels?.sms) {
                        const success = Boolean(item.sms_sent);
                        const badgeClass = success ? 'bg-emerald-100 text-emerald-700' : 'bg-rose-100 text-rose-700';
                        const label = success ? 'پیامک' : 'پیامک (ناموفق)';
                        channelBadges.push(`<span class="inline-flex items-center px-2 py-0.5 text-xs rounded-full ${badgeClass}">${label}</span>`);
                    }

                    const errorItems = [];
                    if (item?.telegram_error) {
                        errorItems.push(`<li>تلگرام: ${escapeHtml(item.telegram_error)}</li>`);
                    }
                    if (item?.sms_error) {
                        errorItems.push(`<li>پیامک: ${escapeHtml(item.sms_error)}</li>`);
                    }

                    wrapper.innerHTML = `
                        <div class="flex items-start justify-between gap-3">
                            <div>
                                <p class="font-semibold text-gray-800">${senderName}</p>
                                <p class="text-sm text-gray-700 whitespace-pre-line">${messageText}</p>
                            </div>
                            ${createdLabel ? `<span class="text-xs text-gray-500">${createdLabel}</span>` : ''}
                        </div>
                        ${channelBadges.length ? `<div class="flex flex-wrap gap-2">${channelBadges.join('')}</div>` : ''}
                        ${errorItems.length ? `<ul class="text-xs text-red-600 list-disc pr-5 space-y-1">${errorItems.join('')}</ul>` : ''}
                    `;

                    notificationsListContainer.appendChild(wrapper);
                });
            }

            async function loadNotifications({ force = false } = {}) {
                if (state.notificationLoading) {
                    return state.notifications;
                }
                if (state.notificationsLoaded && !force) {
                    return state.notifications;
                }

                state.notificationLoading = true;
                if (notificationsLoading) {
                    notificationsLoading.classList.remove('hidden');
                }
                if (notificationsError) {
                    notificationsError.classList.add('hidden');
                    notificationsError.textContent = '';
                }

                try {
                    const data = await fetchJSON('/api/notifications/inbox/');
                    const normalized = Array.isArray(data) ? data.slice() : [];
                    const toTimestamp = (value) => {
                        const date = value ? new Date(value) : null;
                        return date && !Number.isNaN(date.getTime()) ? date.getTime() : 0;
                    };
                    normalized.sort((a, b) => toTimestamp(b?.created_at) - toTimestamp(a?.created_at));
                    state.notifications = normalized;
                    state.notificationsError = null;
                } catch (error) {
                    state.notificationsError = error.message || 'خطا در بارگذاری اعلان‌ها.';
                    throw error;
                } finally {
                    state.notificationLoading = false;
                    state.notificationsLoaded = true;
                    if (notificationsLoading) {
                        notificationsLoading.classList.add('hidden');
                    }
                    renderNotificationsList();
                    updateNotificationsBadge();
                }

                return state.notifications;
            }

            async function markNotificationsAsRead(ids = []) {
                const cleanedIds = (Array.isArray(ids) ? ids : [ids])
                    .map(id => Number(id))
                    .filter(id => Number.isInteger(id));

                if (!cleanedIds.length) {
                    return;
                }

                try {
                    await fetchJSON('/api/notifications/mark-read/', {
                        method: 'POST',
                        headers: {
                            'Content-Type': 'application/json',
                            'X-CSRFToken': csrftoken,
                        },
                        body: JSON.stringify({ ids: cleanedIds }),
                    });
                    state.notifications = (state.notifications || []).map(item => {
                        if (!item) return item;
                        if (cleanedIds.includes(item.id)) {
                            return { ...item, is_read: true };
                        }
                        return item;
                    });
                    renderNotificationsList();
                    updateNotificationsBadge();
                } catch (error) {
                    console.error('Error marking notifications as read:', error);
                }
            }

            async function loadNotificationRecipients({ force = false } = {}) {
                if (!CURRENT_USER.isStaff) {
                    state.notificationRecipients = [];
                    state.notificationRecipientsLoaded = true;
                    state.notificationRecipientsError = null;
                    return state.notificationRecipients;
                }

                if (state.notificationRecipientsLoading) {
                    return state.notificationRecipients;
                }

                if (state.notificationRecipientsLoaded && !force && state.notificationRecipients.length) {
                    return state.notificationRecipients;
                }

                state.notificationRecipientsLoading = true;

                try {
                    const data = await fetchJSON('/api/notifications/recipients/');
                    const normalized = Array.isArray(data) ? data.slice() : [];
                    normalized.sort((a, b) => {
                        const nameA = (a?.full_name || '').trim();
                        const nameB = (b?.full_name || '').trim();
                        return nameA.localeCompare(nameB, 'fa');
                    });
                    state.notificationRecipients = normalized;
                    state.notificationRecipientsError = null;
                } catch (error) {
                    state.notificationRecipients = [];
                    state.notificationRecipientsError = error.message || 'خطا در بارگذاری مخاطبان.';
                    throw error;
                } finally {
                    state.notificationRecipientsLoading = false;
                    state.notificationRecipientsLoaded = true;
                }

                return state.notificationRecipients;
            }

            function buildNotificationRecipientOptions(recipients = []) {
                if (!Array.isArray(recipients) || !recipients.length) {
                    return '';
                }
                const grouped = recipients.reduce((acc, item) => {
                    const roleKey = item?.role || 'other';
                    if (!acc[roleKey]) {
                        acc[roleKey] = [];
                    }
                    acc[roleKey].push(item);
                    return acc;
                }, {});

                const roleLabels = {
                    student: 'دانش‌آموزان',
                    advisor: 'مشاوران',
                };
                const roleNames = {
                    student: 'دانش‌آموز',
                    advisor: 'مشاور',
                };

                return Object.entries(grouped).map(([role, items]) => {
                    const label = roleLabels[role] || 'کاربران';
                    const options = items.map(item => {
                        const value = Number(item?.user_id);
                        if (!Number.isInteger(value)) {
                            return '';
                        }
                        const parts = [];
                        if (item?.full_name) {
                            parts.push(item.full_name);
                        } else {
                            parts.push(`کاربر ${value}`);
                        }
                        const roleName = roleNames[role];
                        if (roleName) {
                            parts.push(roleName);
                        }
                        if (item?.phone_number) {
                            parts.push(`شماره: ${item.phone_number}`);
                        }
                        const text = escapeHtml(parts.filter(Boolean).join(' • '));
                        return `<option value="${value}">${text}</option>`;
                    }).filter(Boolean).join('');
                    return `<optgroup label="${label}">${options}</optgroup>`;
                }).join('');
            }

            function initializeNotificationRecipientSelect(selectElement) {
                if (!selectElement) {
                    return;
                }
                if (notificationRecipientSelectInstance) {
                    notificationRecipientSelectInstance.destroy();
                    notificationRecipientSelectInstance = null;
                }
                notificationRecipientSelectInstance = new TomSelect(selectElement, {
                    persist: false,
                    plugins: ['remove_button'],
                    create: false,
                    maxOptions: 2000,
                    placeholder: 'انتخاب مخاطبان',
                    render: {
                        option: (data, escape) => `<div class="text-sm">${escape(data.text)}</div>`,
                        item: (data, escape) => `<div class="text-sm">${escape(data.text)}</div>`,
                    },
                });
            }

            async function handleSendNotificationSubmit(event) {
                event.preventDefault();
                const form = event.target;
                const submitBtn = form.querySelector('button[type="submit"]');
                const feedback = document.getElementById('notification-form-feedback');

                if (feedback) {
                    feedback.textContent = '';
                    feedback.classList.add('hidden');
                    feedback.classList.remove('text-red-600', 'text-green-600', 'text-amber-600');
                }

                const selectedIds = notificationRecipientSelectInstance
                    ? notificationRecipientSelectInstance.getValue()
                    : Array.from(form.querySelectorAll('#notification-recipient-select option:checked')).map(option => option.value);
                const messageInput = form.querySelector('#notification-message');
                const message = (messageInput?.value || '').trim();
                const selectedChannels = Array.from(form.querySelectorAll('input[name="channels"]:checked')).map(input => input.value);

                if (!selectedIds.length) {
                    showToast('لطفاً حداقل یک مخاطب را انتخاب کنید.', 'error');
                    return;
                }

                if (!message) {
                    showToast('متن اعلان نمی‌تواند خالی باشد.', 'error');
                    if (messageInput) {
                        messageInput.focus();
                    }
                    return;
                }

                if (!selectedChannels.length) {
                    showToast('حداقل یک کانال ارسال را انتخاب کنید.', 'error');
                    return;
                }

                if (submitBtn) {
                    submitBtn.disabled = true;
                    submitBtn.dataset.originalLabel = submitBtn.innerHTML;
                    submitBtn.innerHTML = '<i class="fas fa-spinner fa-spin"></i>';
                }

                try {
                    const payload = {
                        message,
                        recipient_ids: selectedIds.map(id => Number(id)).filter(id => Number.isInteger(id)),
                        channels: selectedChannels,
                    };

                    const response = await fetchJSON('/api/notifications/send/', {
                        method: 'POST',
                        headers: {
                            'Content-Type': 'application/json',
                            'X-CSRFToken': csrftoken,
                        },
                        body: JSON.stringify(payload),
                    });

                    showToast('اعلان با موفقیت ارسال شد.', 'success');

                    if (feedback) {
                        const partialFailures = Array.isArray(response?.results)
                            ? response.results.flatMap(result => result.failed_channels || [])
                            : [];
                        if (partialFailures.length) {
                            const details = partialFailures
                                .map(item => `${item.channel}: ${item.reason || 'نامشخص'}`)
                                .join('، ');
                            feedback.textContent = `برخی کانال‌ها با خطا روبه‌رو شدند: ${details}`;
                            feedback.classList.remove('hidden');
                            feedback.classList.add('text-amber-600');
                        } else {
                            feedback.textContent = 'اعلان برای مخاطبان انتخابی ارسال شد.';
                            feedback.classList.remove('hidden');
                            feedback.classList.add('text-green-600');
                        }
                    }

                    form.reset();
                    if (notificationRecipientSelectInstance) {
                        notificationRecipientSelectInstance.clear(true);
                    }
                    const panelCheckbox = form.querySelector('input[name="channels"][value="panel"]');
                    if (panelCheckbox) {
                        panelCheckbox.checked = true;
                    }

                    try {
                        await loadNotifications({ force: true });
                    } catch (error) {
                        console.error('Error refreshing notifications after send:', error);
                    }
                } catch (error) {
                    const errorMessage = error.message || 'ارسال اعلان با خطا مواجه شد.';
                    showToast(errorMessage, 'error');
                    if (feedback) {
                        feedback.textContent = errorMessage;
                        feedback.classList.remove('hidden');
                        feedback.classList.add('text-red-600');
                    }
                } finally {
                    if (submitBtn) {
                        submitBtn.disabled = false;
                        if (submitBtn.dataset.originalLabel) {
                            submitBtn.innerHTML = submitBtn.dataset.originalLabel;
                            delete submitBtn.dataset.originalLabel;
                        }
                    }
                }
            }

            function startNotificationPolling() {
                if (notificationPollingInterval) {
                    return;
                }
                notificationPollingInterval = setInterval(() => {
                    loadNotifications({ force: true }).catch(error => {
                        console.error('Error polling notifications:', error);
                    });
                }, NOTIFICATION_POLL_INTERVAL);
            }

            function stopNotificationPolling() {
                if (notificationPollingInterval) {
                    clearInterval(notificationPollingInterval);
                    notificationPollingInterval = null;
                }
            }

            async function openNotificationsModal() {
                if (notificationsError) {
                    notificationsError.classList.add('hidden');
                    notificationsError.textContent = '';
                }
                try {
                    await loadNotifications({ force: true });
                } catch (error) {
                    // خطا از طریق state نمایش داده می‌شود
                } finally {
                    openModal('notifications-modal');
                    const unreadIds = (state.notifications || [])
                        .filter(item => item && !item.is_read)
                        .map(item => item.id);
                    if (unreadIds.length) {
                        await markNotificationsAsRead(unreadIds);
                    }
                }
            }

            const transformCourse = (course) => {
                const sessions = (course.sessions || []).map(session => {
                    const uploader = session.plan_uploaded_by || null;
                    const uploaderName = uploader
                        ? (uploader.full_name
                            || `${uploader.first_name || ''} ${uploader.last_name || ''}`.trim()
                            || uploader.username
                            || '')
                        : '';
                    const uploadedAtLabel = session.plan_uploaded_at
                        ? formatToJalaliDateTime(session.plan_uploaded_at)
                        : '';

                    return {
                        id: session.id,
                        number: session.session_number,
                        date: formatToJalali(session.date),
                        completed: session.is_completed,
                        rawDate: session.date,
                        videoUrl: session.video_url,
                        planFile: session.plan_file || '',
                        planFileName: session.plan_file ? extractFileName(session.plan_file) : '',
                        planUploadedAt: session.plan_uploaded_at || '',
                        planUploadedAtLabel: uploadedAtLabel,
                        planUploaderName: uploaderName,
                    };
                });
                const comments = (course.comments || []).map(comment => {
                    const attachmentUrl = comment.attachment;
                    const voiceUrl = comment.voice_note;
                    const authorName = comment.author?.full_name
                        || `${comment.author?.first_name || ''} ${comment.author?.last_name || ''}`.trim();
                    return {
                        id: comment.id,
                        authorName: authorName || 'کاربر',
                        text: comment.text,
                        createdAt: comment.created_at,
                        attachmentUrl,
                        attachmentName: attachmentUrl ? extractFileName(attachmentUrl) : '',
                        voiceNoteUrl: voiceUrl,
                        voiceNoteName: voiceUrl ? extractFileName(voiceUrl) || 'یادداشت صوتی' : '',
                    };
                });
                const attachments = [];
                comments.forEach(comment => {
                    if (comment.attachmentUrl) {
                        attachments.push({
                            id: `file-${comment.id}`,
                            name: comment.attachmentName || 'فایل پیوست',
                            url: comment.attachmentUrl,
                            type: 'file',
                        });
                    }
                    if (comment.voiceNoteUrl) {
                        attachments.push({
                            id: `voice-${comment.id}`,
                            name: comment.voiceNoteName || 'یادداشت صوتی',
                            url: comment.voiceNoteUrl,
                            type: 'audio',
                        });
                    }
                });

                sessions.forEach(session => {
                    if (session.planFile) {
                        attachments.push({
                            id: `plan-${session.id}`,
                            name: `برنامه جلسه ${session.number}`,
                            url: session.planFile,
                            type: 'file',
                        });
                    }
                });

                const dayCode = course.day_of_week;
                const startTimeRaw = course.start_time || '';
                const startTimeLabel = startTimeRaw ? startTimeRaw.slice(0, 5) : '';

                return {
                    id: course.id,
                    studentId: course.student,
                    advisorId: course.advisor,
                    studentName: course.student_name || '---',
                    advisorName: course.advisor_name || '---',
                    dayOfWeek: EN_TO_FA_DAYS[dayCode] || dayCode,
                    dayCode,
                    startTime: startTimeRaw,
                    startTimeLabel,
                    time: startTimeLabel,
                    startDate: course.start_date,
                    startDateJalali: formatToJalali(course.start_date),
                    isActive: course.is_active,
                    classLink: course.class_link,
                    sessions,
                    comments,
                    attachments,
                };
            };

            const getAdvisorWorkingHours = (advisorId) => {
                if (!advisorId) {
                    return [];
                }
                const adminData = state.adminData;
                if (!adminData || !Array.isArray(adminData.advisors)) {
                    return [];
                }
                const advisor = adminData.advisors.find(item => Number(item?.id) === Number(advisorId));
                if (!advisor || !Array.isArray(advisor.working_hours)) {
                    return [];
                }
                return advisor.working_hours;
            };

            function populateScheduleTimeOptions(formEl, course, selectedDayCode) {
                if (!formEl || !course) {
                    return;
                }
                const daySelect = formEl.querySelector('select[name="day_of_week"]');
                const timeSelect = formEl.querySelector('select[name="start_time"]');
                const messageEl = formEl.querySelector('#course-schedule-slot-message');

                if (!timeSelect) {
                    return;
                }

                const normalizedDay = selectedDayCode || (daySelect ? daySelect.value : '');
                if (!normalizedDay) {
                    timeSelect.innerHTML = '<option value="">ابتدا روز هفته را انتخاب کنید</option>';
                    timeSelect.disabled = true;
                    if (messageEl) {
                        messageEl.textContent = 'ابتدا روز هفته را انتخاب کنید.';
                        messageEl.classList.remove('hidden');
                        messageEl.classList.remove('text-red-600', 'text-green-600');
                        messageEl.classList.add('text-gray-500');
                    }
                    return;
                }

                const workingHours = getAdvisorWorkingHours(course.advisorId).filter(
                    slot => slot && slot.day_of_week === normalizedDay,
                );

                if (!workingHours.length) {
                    timeSelect.innerHTML = '<option value="">بازه‌ای برای این روز ثبت نشده است</option>';
                    timeSelect.disabled = true;
                    if (messageEl) {
                        messageEl.textContent = 'برای این روز بازه‌ای ثبت نشده است. ابتدا در بخش مدیریت مشاور بازه جدید ثبت کنید.';
                        messageEl.classList.remove('hidden');
                        messageEl.classList.add('text-red-600');
                        messageEl.classList.remove('text-green-600', 'text-gray-500');
                    }
                    return;
                }

                const currentTime = course.startTimeLabel || course.time || '';
                const selectedTime = timeSelect.value || currentTime;

                const optionParts = workingHours.map(slot => {
                    const slotStart = slot.start_time || '';
                    const slotEnd = slot.end_time || '';
                    const isCurrentSlot = slot.day_of_week === (course.dayCode || '')
                        && slot.start_time === currentTime;
                    const rawRemaining = Number(slot.remaining_capacity ?? 0);
                    const adjustedRemaining = Math.max(rawRemaining + (isCurrentSlot ? 1 : 0), 0);
                    const capacityLabel = adjustedRemaining > 0
                        ? `ظرفیت باقی‌مانده: ${formatCount(adjustedRemaining)}`
                        : 'ظرفیت تکمیل است';
                    const isSelected = selectedTime && selectedTime === slot.start_time;
                    return `<option value="${slotStart}" data-remaining="${adjustedRemaining}" ${isCurrentSlot ? 'data-current-slot="true"' : ''} ${isSelected ? 'selected' : ''}>${escapeHtml(`${slotStart} تا ${slotEnd}`)} • ${escapeHtml(capacityLabel)}</option>`;
                });

                timeSelect.innerHTML = optionParts.join('');
                timeSelect.disabled = false;
                if (!timeSelect.value && timeSelect.options.length) {
                    timeSelect.selectedIndex = 0;
                }

                updateScheduleSlotMessage(formEl, course);
            }

            function updateScheduleSlotMessage(formEl, course) {
                if (!formEl) {
                    return;
                }
                const messageEl = formEl.querySelector('#course-schedule-slot-message');
                if (!messageEl) {
                    return;
                }
                const daySelect = formEl.querySelector('select[name="day_of_week"]');
                const timeSelect = formEl.querySelector('select[name="start_time"]');
                const selectedDay = daySelect ? daySelect.value : '';

                if (!selectedDay) {
                    messageEl.textContent = 'ابتدا روز هفته را انتخاب کنید.';
                    messageEl.classList.remove('hidden');
                    messageEl.classList.remove('text-red-600', 'text-green-600');
                    messageEl.classList.add('text-gray-500');
                    return;
                }

                const selectedTime = timeSelect ? timeSelect.value : '';
                if (!selectedTime) {
                    messageEl.textContent = 'بازه زمانی مورد نظر را انتخاب کنید.';
                    messageEl.classList.remove('hidden');
                    messageEl.classList.remove('text-red-600', 'text-green-600');
                    messageEl.classList.add('text-gray-500');
                    return;
                }

                const workingHours = getAdvisorWorkingHours(course.advisorId);
                const slot = workingHours.find(item => item && item.day_of_week === selectedDay && item.start_time === selectedTime);
                if (!slot) {
                    messageEl.textContent = 'بازه انتخاب‌شده برای این مشاور یافت نشد.';
                    messageEl.classList.remove('hidden');
                    messageEl.classList.add('text-red-600');
                    messageEl.classList.remove('text-green-600', 'text-gray-500');
                    return;
                }

                const isCurrentSlot = slot.day_of_week === (course.dayCode || '')
                    && slot.start_time === (course.startTimeLabel || course.time || '');
                const rawRemaining = Number(slot.remaining_capacity ?? 0);
                const remaining = Math.max(rawRemaining + (isCurrentSlot ? 1 : 0), 0);
                const rawAssigned = Number(slot.assigned_count ?? 0);
                const assigned = Math.max(rawAssigned - (isCurrentSlot ? 1 : 0), 0);
                const maxStudents = Number(slot.max_students ?? 0);

                const infoParts = [
                    `ظرفیت کل: ${formatCount(maxStudents)}`,
                    `رزرو شده: ${formatCount(assigned)}`,
                ];

                if (remaining > 0) {
                    infoParts.push(`ظرفیت آزاد: ${formatCount(remaining)}`);
                    messageEl.classList.add('text-green-600');
                    messageEl.classList.remove('text-red-600', 'text-gray-500');
                } else {
                    infoParts.push('ظرفیت آزاد: ۰');
                    messageEl.classList.add('text-red-600');
                    messageEl.classList.remove('text-green-600', 'text-gray-500');
                }

                messageEl.textContent = infoParts.join(' • ');
                messageEl.classList.remove('hidden');
            }

            async function submitCourseSchedule(courseId, formEl) {
                if (!courseId || !formEl) {
                    return;
                }
                const daySelect = formEl.querySelector('select[name="day_of_week"]');
                const timeSelect = formEl.querySelector('select[name="start_time"]');
                const startHidden = formEl.querySelector('input[name="start_date"]');
                const feedbackEl = formEl.querySelector('#course-schedule-feedback');
                const submitBtn = formEl.querySelector('button[type="submit"]');

                if (feedbackEl) {
                    feedbackEl.textContent = '';
                    feedbackEl.classList.add('hidden');
                    feedbackEl.classList.remove('text-red-600', 'text-green-600');
                }

                const payload = {
                    day_of_week: daySelect ? daySelect.value : '',
                    start_time: timeSelect ? timeSelect.value : '',
                    start_date: startHidden ? startHidden.value : '',
                };

                if (!payload.day_of_week || !payload.start_time || !payload.start_date) {
                    const message = 'لطفاً روز، ساعت و تاریخ جدید را انتخاب کنید.';
                    if (feedbackEl) {
                        feedbackEl.textContent = message;
                        feedbackEl.classList.remove('hidden');
                        feedbackEl.classList.add('text-red-600');
                    }
                    showToast(message, 'error');
                    return;
                }

                if (timeSelect && timeSelect.selectedOptions.length) {
                    const selectedOption = timeSelect.selectedOptions[0];
                    const remaining = Number(selectedOption.dataset.remaining || '0');
                    const isCurrentSlot = selectedOption.dataset.currentSlot === 'true';
                    if (!isCurrentSlot && remaining <= 0) {
                        const message = 'ظرفیت این بازه برای مشاور تکمیل است. لطفاً بازه دیگری را انتخاب کنید.';
                        if (feedbackEl) {
                            feedbackEl.textContent = message;
                            feedbackEl.classList.remove('hidden');
                            feedbackEl.classList.add('text-red-600');
                        }
                        showToast(message, 'error');
                        return;
                    }
                }

                if (submitBtn) {
                    submitBtn.disabled = true;
                    submitBtn.dataset.originalText = submitBtn.textContent;
                    submitBtn.textContent = 'در حال ذخیره...';
                }

                try {
                    const response = await fetch(`/courses/${courseId}/`, {
                        method: 'PATCH',
                        headers: {
                            'Content-Type': 'application/json',
                            'X-CSRFToken': csrftoken,
                        },
                        body: JSON.stringify(payload),
                    });

                    if (!response.ok) {
                        let errorMessage = 'به‌روزرسانی زمان‌بندی با خطا مواجه شد.';
                        try {
                            const errorData = await response.json();
                            if (errorData) {
                                const detail = errorData.detail || errorData.message;
                                if (detail) {
                                    errorMessage = detail;
                                }
                            }
                        } catch (parseError) {
                            // نادیده گرفتن خطای پارس
                        }
                        throw new Error(errorMessage);
                    }

                    showToast('زمان‌بندی دوره با موفقیت به‌روزرسانی شد.', 'success');
                    if (feedbackEl) {
                        feedbackEl.textContent = 'زمان‌بندی دوره به‌روزرسانی شد.';
                        feedbackEl.classList.remove('hidden');
                        feedbackEl.classList.add('text-green-600');
                    }

                    if (CURRENT_USER.isStaff) {
                        await getAdminData(true);
                    }
                    await refreshCourse(courseId, { reRenderModal: true });
                } catch (error) {
                    console.error('Error updating course schedule:', error);
                    const message = error.message || 'به‌روزرسانی زمان‌بندی با خطا مواجه شد.';
                    if (feedbackEl) {
                        feedbackEl.textContent = message;
                        feedbackEl.classList.remove('hidden');
                        feedbackEl.classList.add('text-red-600');
                    }
                    showToast(message, 'error');
                } finally {
                    if (submitBtn) {
                        submitBtn.disabled = false;
                        if (submitBtn.dataset.originalText) {
                            submitBtn.textContent = submitBtn.dataset.originalText;
                            delete submitBtn.dataset.originalText;
                        }
                    }
                }
            }

            function updateCourseInState(course) {
                if (!course || typeof course.id === 'undefined') {
                    return null;
                }
                const index = state.courses.findIndex(item => item && item.id === course.id);
                if (index >= 0) {
                    state.courses[index] = course;
                } else {
                    state.courses.push(course);
                }
                return course;
            }

            async function refreshCourse(courseId, options = {}) {
                const { reRenderModal = false, suppressErrorToast = false } = options;
                if (!courseId) {
                    return null;
                }
                try {
                    const data = await fetchJSON(`/courses/${courseId}/`);
                    const transformed = transformCourse(data);
                    updateCourseInState(transformed);
                    renderCalendar();
                    if (reRenderModal && activeCourseId === courseId) {
                        renderCourseDetails(transformed);
                    }
                    return transformed;
                } catch (error) {
                    console.error('Error refreshing course:', error);
                    if (!suppressErrorToast) {
                        showToast('خطا در به‌روزرسانی اطلاعات دوره.', 'error');
                    }
                    return null;
                }
            }

            async function handleSessionToggle(sessionId, nextValue, checkboxEl, courseId) {
                if (!sessionId) {
                    return;
                }
                try {
                    const response = await fetch(`/sessions/${sessionId}/`, {
                        method: 'PATCH',
                        headers: {
                            'Content-Type': 'application/json',
                            'X-CSRFToken': csrftoken,
                        },
                        body: JSON.stringify({ is_completed: nextValue }),
                    });
                    if (!response.ok) {
                        throw new Error(`HTTP ${response.status}`);
                    }
                    showToast('وضعیت جلسه به‌روزرسانی شد.', 'success');
                    await refreshCourse(courseId, { reRenderModal: true, suppressErrorToast: true });
                } catch (error) {
                    console.error('Error updating session status:', error);
                    showToast('به‌روزرسانی وضعیت جلسه ناموفق بود.', 'error');
                    if (checkboxEl) {
                        checkboxEl.checked = !nextValue;
                    }
                } finally {
                    if (checkboxEl) {
                        checkboxEl.disabled = false;
                    }
                }
            }

            async function uploadSessionPlan(sessionId, file, courseId, inputEl) {
                if (!sessionId || !file) {
                    return;
                }

                const formData = new FormData();
                formData.append('plan_file', file);

                try {
                    const response = await fetch(`/sessions/${sessionId}/upload-plan/`, {
                        method: 'POST',
                        headers: { 'X-CSRFToken': csrftoken },
                        body: formData,
                    });

                    if (!response.ok) {
                        let message = 'بارگذاری برنامه با خطا مواجه شد.';
                        try {
                            const errorPayload = await response.json();
                            if (errorPayload) {
                                if (typeof errorPayload.detail === 'string') {
                                    message = errorPayload.detail;
                                } else {
                                    const values = Object.values(errorPayload)
                                        .flat()
                                        .filter(Boolean);
                                    if (values.length) {
                                        message = values.join('، ');
                                    }
                                }
                            }
                        } catch (parseError) {
                            // ignore parse error
                        }
                        throw new Error(message);
                    }

                    showToast('برنامه جلسه با موفقیت بارگذاری شد.', 'success');
                    await refreshCourse(courseId, { reRenderModal: true });
                } catch (error) {
                    console.error('Error uploading session plan:', error);
                    showToast(error.message || 'بارگذاری برنامه با خطا مواجه شد.', 'error');
                } finally {
                    if (inputEl) {
                        inputEl.value = '';
                    }
                }
            }

            async function submitCourseComment(courseId, formEl) {
                if (!formEl) {
                    return;
                }
                const submitBtn = formEl.querySelector('button[type="submit"]');
                const textField = formEl.querySelector('textarea[name="text"]');
                const fileInput = formEl.querySelector('input[name="attachment"]');
                const trimmedText = textField ? textField.value.trim() : '';
                const hasFile = !!(fileInput && fileInput.files && fileInput.files.length);
                if (!trimmedText && !hasFile) {
                    showToast('لطفاً متن نظر یا فایل پیوست را وارد کنید.', 'error');
                    return;
                }

                if (submitBtn) {
                    submitBtn.disabled = true;
                }

                try {
                    const formData = new FormData(formEl);
                    if (!trimmedText && hasFile) {
                        formData.set('text', 'پیوست جدید');
                    }
                    const response = await fetch(`/courses/${courseId}/add-comment/`, {
                        method: 'POST',
                        headers: { 'X-CSRFToken': csrftoken },
                        body: formData,
                    });
                    if (!response.ok) {
                        let message = 'ثبت نظر با خطا مواجه شد.';
                        try {
                            const errorPayload = await response.json();
                            if (errorPayload) {
                                const values = Object.values(errorPayload).flat().filter(Boolean);
                                if (values.length) {
                                    message = values.join('، ');
                                }
                            }
                        } catch (parseError) {
                            // ignore parse error
                        }
                        throw new Error(message);
                    }
                    showToast('نظر با موفقیت ثبت شد.', 'success');
                    formEl.reset();
                    const fileNameHolder = formEl.querySelector('[data-file-name]');
                    if (fileNameHolder) {
                        fileNameHolder.textContent = '';
                    }
                    await refreshCourse(courseId, { reRenderModal: true });
                } catch (error) {
                    console.error('Error submitting comment:', error);
                    showToast(error.message || 'ثبت نظر با خطا مواجه شد.', 'error');
                } finally {
                    if (submitBtn) {
                        submitBtn.disabled = false;
                    }
                }
            }

            async function submitClassLink(courseId, formEl) {
                if (!formEl) {
                    return;
                }
                const input = formEl.querySelector('#course-class-link-input');
                const submitBtn = formEl.querySelector('button[type="submit"]');
                const rawValue = input ? input.value.trim() : '';
                if (submitBtn) {
                    submitBtn.disabled = true;
                }
                try {
                    const response = await fetch(`/courses/${courseId}/`, {
                        method: 'PATCH',
                        headers: {
                            'Content-Type': 'application/json',
                            'X-CSRFToken': csrftoken,
                        },
                        body: JSON.stringify({ class_link: rawValue || null }),
                    });
                    if (!response.ok) {
                        throw new Error(`HTTP ${response.status}`);
                    }
                    showToast(rawValue ? 'لینک کلاس با موفقیت ذخیره شد.' : 'لینک کلاس حذف شد.', 'success');
                    await refreshCourse(courseId, { reRenderModal: true });
                } catch (error) {
                    console.error('Error saving class link:', error);
                    showToast('ذخیره لینک کلاس با خطا مواجه شد.', 'error');
                } finally {
                    if (submitBtn) {
                        submitBtn.disabled = false;
                    }
                }
            }

            function bindCourseDetailsEvents(course) {
                const modalContentContainer = document.getElementById('course-details-content');
                if (!modalContentContainer) {
                    return;
                }

                const commentForm = modalContentContainer.querySelector('#course-comment-form');
                if (commentForm) {
                    const attachmentInput = commentForm.querySelector('input[name="attachment"]');
                    const fileNameHolder = commentForm.querySelector('[data-file-name]');
                    if (attachmentInput && fileNameHolder) {
                        attachmentInput.addEventListener('change', () => {
                            const file = attachmentInput.files && attachmentInput.files[0];
                            fileNameHolder.textContent = file ? `فایل انتخاب شده: ${file.name}` : '';
                        });
                    }
                    commentForm.addEventListener('submit', (event) => {
                        event.preventDefault();
                        submitCourseComment(course.id, commentForm);
                    });
                }

                const classLinkForm = modalContentContainer.querySelector('#course-class-link-form');
                if (classLinkForm) {
                    classLinkForm.addEventListener('submit', (event) => {
                        event.preventDefault();
                        submitClassLink(course.id, classLinkForm);
                    });
                }

                const scheduleForm = modalContentContainer.querySelector('#course-schedule-form');
                if (scheduleForm) {
                    const daySelect = scheduleForm.querySelector('select[name="day_of_week"]');
                    const timeSelect = scheduleForm.querySelector('select[name="start_time"]');
                    const startDisplay = scheduleForm.querySelector('#course-schedule-date-display');
                    const startHidden = scheduleForm.querySelector('#course-schedule-date-hidden');

                    if (startDisplay && startHidden) {
                        setupJalaliDatePicker(startDisplay, startHidden);
                        if (course.startDate) {
                            startHidden.value = course.startDate;
                            try {
                                startDisplay.value = formatToJalaliShort(course.startDate);
                            } catch (error) {
                                startDisplay.value = course.startDateJalali || '';
                            }
                        }
                    }

                    const initialDay = daySelect ? daySelect.value : course.dayCode;
                    populateScheduleTimeOptions(scheduleForm, course, initialDay);

                    if (daySelect) {
                        daySelect.addEventListener('change', () => {
                            populateScheduleTimeOptions(scheduleForm, course, daySelect.value);
                        });
                    }

                    if (timeSelect) {
                        timeSelect.addEventListener('change', () => {
                            updateScheduleSlotMessage(scheduleForm, course);
                        });
                    }

                    scheduleForm.addEventListener('submit', (event) => {
                        event.preventDefault();
                        submitCourseSchedule(course.id, scheduleForm);
                    });
                }

                const sessionToggles = modalContentContainer.querySelectorAll('[data-session-toggle]');
                sessionToggles.forEach(toggle => {
                    toggle.addEventListener('change', (event) => {
                        const input = event.target;
                        const sessionId = Number(input.dataset.sessionId);
                        input.disabled = true;
                        handleSessionToggle(sessionId, input.checked, input, course.id);
                    });
                });

                const planInputs = modalContentContainer.querySelectorAll('[data-session-plan-input]');
                planInputs.forEach(input => {
                    input.addEventListener('change', (event) => {
                        const target = event.target;
                        const sessionId = Number(target.dataset.sessionId);
                        const file = target.files && target.files[0];
                        if (file && sessionId) {
                            uploadSessionPlan(sessionId, file, course.id, target);
                        } else {
                            target.value = '';
                        }
                    });
                });

                const planTriggers = modalContentContainer.querySelectorAll('[data-session-plan-trigger]');
                planTriggers.forEach(button => {
                    button.addEventListener('click', () => {
                        const sessionId = Number(button.dataset.sessionId);
                        const targetInput = modalContentContainer.querySelector(`[data-session-plan-input][data-session-id="${sessionId}"]`);
                        if (targetInput) {
                            targetInput.click();
                        }
                    });
                });
            }

            function renderCourseDetails(course) {
                const modalContentContainer = document.getElementById('course-details-content');
                if (!modalContentContainer) {
                    return;
                }

                if (!course) {
                    modalContentContainer.innerHTML = `
                        <div class="bg-white rounded-xl shadow-2xl w-11/12 max-w-3xl modal-enter">
                            <div class="p-6 text-center text-sm text-gray-500">
                                اطلاعاتی برای نمایش یافت نشد.
                            </div>
                        </div>
                    `;
                    return;
                }

                const canToggleSessions = currentRole === 'advisor';
                const canReschedule = CURRENT_USER.isStaff && currentRole === 'admin';
                const canEditClassLink = currentRole === 'admin' || currentRole === 'advisor';
                const canManageSessionPlans = (currentRole === 'advisor') || (CURRENT_USER.isStaff && currentRole === 'admin');
                const sessions = Array.isArray(course.sessions) ? course.sessions : [];
                const comments = Array.isArray(course.comments) ? course.comments : [];
                const attachments = Array.isArray(course.attachments) ? course.attachments : [];
                const canSubmitComment = ['admin', 'advisor', 'student'].includes(currentRole);

                const sessionItemsHtml = sessions.length
                    ? sessions.map(session => {
                        const sessionNumber = escapeHtml(String(session.number || ''));
                        const sessionDate = session.date ? escapeHtml(session.date) : '---';
                        const statusClass = session.completed ? 'text-green-600' : 'text-gray-500';
                        const statusLabel = session.completed ? 'برگزار شد' : 'در انتظار';
                        const toggleHtml = canToggleSessions
                            ? `
                                <label class="inline-flex items-center gap-2 text-sm text-gray-700">
                                    <input type="checkbox" data-session-toggle data-session-id="${session.id}" class="rounded border-gray-300 text-indigo-600 focus:ring-indigo-500" ${session.completed ? 'checked' : ''}>
                                    <span>تایید برگزاری</span>
                                </label>
                            `
                            : `<span class="text-xs ${statusClass}">${statusLabel}</span>`;

                        const planPrimaryHtml = session.planFile
                            ? `
                                <a href="${escapeHtml(session.planFile)}" target="_blank" rel="noopener noreferrer" class="inline-flex items-center gap-2 text-xs text-indigo-600 hover:text-indigo-700">
                                    <i class="fas fa-paperclip"></i>
                                    <span>${escapeHtml(session.planFileName || 'برنامه ثبت‌شده')}</span>
                                </a>
                            `
                            : `
                                <span class="inline-flex items-center gap-2 text-xs text-gray-400">
                                    <i class="fas fa-paperclip"></i>
                                    <span>برنامه‌ای بارگذاری نشده است.</span>
                                </span>
                            `;

                        const metaParts = [];
                        if (session.planUploaderName) {
                            metaParts.push(`توسط ${session.planUploaderName}`);
                        }
                        if (session.planUploadedAtLabel) {
                            metaParts.push(`آخرین بروزرسانی ${session.planUploadedAtLabel}`);
                        }
                        const planMetaHtml = metaParts.length
                            ? `<span class="text-[11px] text-gray-400">${metaParts.map(part => escapeHtml(part)).join(' • ')}</span>`
                            : '';

                        const uploadControls = canManageSessionPlans
                            ? `
                                <div class="flex items-center gap-2">
                                    <button type="button" class="px-3 py-1 text-xs bg-white border border-indigo-200 text-indigo-600 rounded-lg hover:bg-indigo-50 flex items-center gap-1" data-session-plan-trigger data-session-id="${session.id}">
                                        <i class="fas fa-upload"></i>
                                        <span>بارگذاری برنامه</span>
                                    </button>
                                    <input type="file" class="hidden" data-session-plan-input data-session-id="${session.id}">
                                </div>
                            `
                            : '';

                        return `
                            <div class="space-y-3 bg-indigo-50 rounded-lg p-3" data-session-id="${session.id}">
                                <div class="flex items-center justify-between">
                                    <div>
                                        <p class="font-semibold text-gray-800">جلسه ${sessionNumber}</p>
                                        <p class="text-xs text-gray-500">${sessionDate}</p>
                                    </div>
                                    <div class="flex items-center gap-3">
                                        ${toggleHtml}
                                    </div>
                                </div>
                                <div class="flex flex-col gap-2 sm:flex-row sm:items-center sm:justify-between">
                                    <div class="flex flex-col gap-1 text-xs text-gray-600">
                                        ${planPrimaryHtml}
                                        ${planMetaHtml}
                                    </div>
                                    ${uploadControls}
                                </div>
                            </div>
                        `;
                    }).join('')
                    : '<p class="text-sm text-gray-500">جلسه‌ای برای این دوره ثبت نشده است.</p>';

                const commentsHtml = comments.length
                    ? comments.map(comment => {
                        const author = escapeHtml(comment.authorName || 'کاربر');
                        const createdAt = comment.createdAt ? escapeHtml(formatToJalaliDateTime(comment.createdAt)) : '';
                        const commentBody = escapeHtml(comment.text || '').replace(/\n/g, '<br>');
                        const attachmentsParts = [];
                        if (comment.attachmentUrl) {
                            attachmentsParts.push(`
                                <a href="${escapeHtml(comment.attachmentUrl)}" target="_blank" rel="noopener noreferrer" class="flex items-center gap-2 text-sm text-indigo-600 hover:text-indigo-700">
                                    <i class="fas fa-paperclip"></i>
                                    <span>${escapeHtml(comment.attachmentName || 'فایل پیوست')}</span>
                                </a>
                            `);
                        }
                        if (comment.voiceNoteUrl) {
                            attachmentsParts.push(`
                                <div class="flex items-center gap-2 text-sm text-gray-600">
                                    <i class="fas fa-microphone text-indigo-500"></i>
                                    <audio controls class="w-full" src="${escapeHtml(comment.voiceNoteUrl)}"></audio>
                                </div>
                            `);
                        }
                        const attachmentsBlock = attachmentsParts.length
                            ? `<div class="mt-3 space-y-2">${attachmentsParts.join('')}</div>`
                            : '';
                        return `
                            <article class="p-3 bg-white rounded-lg border border-indigo-100 shadow-sm">
                                <div class="flex items-center justify-between mb-2">
                                    <p class="font-semibold text-gray-700">${author}</p>
                                    <span class="text-xs text-gray-400">${createdAt}</span>
                                </div>
                                <p class="text-sm text-gray-600 leading-6 whitespace-pre-wrap">${commentBody || 'بدون متن'}</p>
                                ${attachmentsBlock}
                            </article>
                        `;
                    }).join('')
                    : '<p class="text-xs text-gray-400">نظری ثبت نشده است.</p>';

                const attachmentsHtml = attachments.length
                    ? attachments.map(item => {
                        if (item.type === 'audio') {
                            return `
                                <div class="p-2 border rounded-lg flex items-center gap-3 bg-white">
                                    <i class="fas fa-microphone text-indigo-500"></i>
                                    <audio controls class="flex-1" src="${escapeHtml(item.url)}"></audio>
                                </div>
                            `;
                        }
                        return `
                            <a href="${escapeHtml(item.url)}" target="_blank" rel="noopener noreferrer" class="flex items-center gap-2 p-2 border rounded-lg bg-white hover:bg-indigo-50 text-sm text-gray-700">
                                <i class="fas fa-paperclip text-indigo-500"></i>
                                <span>${escapeHtml(item.name || 'پیوست')}</span>
                            </a>
                        `;
                    }).join('')
                    : '<p class="text-xs text-gray-400">فایلی ثبت نشده است.</p>';

                const dayOptions = Object.entries(EN_TO_FA_DAYS).map(([code, label]) => `
                    <option value="${code}" ${code === (course.dayCode || '') ? 'selected' : ''}>${label}</option>
                `).join('');

                const rescheduleSection = canReschedule ? `
                    <section class="space-y-3">
                        <h3 class="font-bold text-gray-800 flex items-center gap-2 text-sm sm:text-base">
                            <i class="fas fa-pen-to-square text-indigo-500"></i>
                            ویرایش زمان‌بندی دوره
                        </h3>
                        <form id="course-schedule-form" class="space-y-4 bg-indigo-50 border border-indigo-100 rounded-lg p-3">
                            <div class="grid gap-3 sm:grid-cols-2">
                                <div>
                                    <label class="block text-xs font-semibold text-gray-700">روز هفته</label>
                                    <select name="day_of_week" class="mt-1 block w-full border border-gray-300 rounded-md shadow-sm p-2">
                                        ${dayOptions}
                                    </select>
                                </div>
                                <div>
                                    <label class="block text-xs font-semibold text-gray-700">ساعت شروع</label>
                                    <select name="start_time" class="mt-1 block w-full border border-gray-300 rounded-md shadow-sm p-2"></select>
                                </div>
                            </div>
                            <div>
                                <label class="block text-xs font-semibold text-gray-700">تاریخ اولین جلسه</label>
                                <div class="mt-1 relative">
                                    <input id="course-schedule-date-display" type="text" autocomplete="off" placeholder="انتخاب تاریخ (مثال: ۱۴۰۳/۰۱/۱۵)" class="block w-full border border-gray-300 rounded-md shadow-sm p-2 pr-10 focus:ring-2 focus:ring-indigo-500 focus:border-transparent">
                                    <span class="absolute inset-y-0 left-0 flex items-center pl-3 text-gray-400">
                                        <i class="far fa-calendar"></i>
                                    </span>
                                    <input id="course-schedule-date-hidden" type="hidden" name="start_date" value="${course.startDate ? escapeHtml(course.startDate) : ''}">
                                </div>
                                <p class="text-xs text-gray-400 mt-1">تاریخ انتخابی باید با روز هفته انتخاب‌شده هماهنگ باشد.</p>
                            </div>
                            <p id="course-schedule-slot-message" class="text-xs text-gray-500 hidden"></p>
                            <p id="course-schedule-feedback" class="text-xs hidden"></p>
                            <div class="flex justify-end">
                                <button type="submit" class="px-4 py-2 bg-indigo-600 text-white rounded-lg hover:bg-indigo-700">ذخیره تغییرات</button>
                            </div>
                        </form>
                    </section>
                ` : '';

                const classLinkSection = canEditClassLink
                    ? `
                        <form id="course-class-link-form" class="space-y-3">
                            <div class="space-y-1">
                                <label for="course-class-link-input" class="text-sm font-semibold text-gray-700">لینک کلاس آنلاین</label>
                                <input id="course-class-link-input" name="class_link" type="url" value="${course.classLink ? escapeHtml(course.classLink) : ''}" placeholder="https://example.com/class" class="w-full border border-gray-300 rounded-lg p-2 focus:ring-indigo-500 focus:border-indigo-500" autocomplete="off">
                                <p class="text-xs text-gray-400">در صورت خالی گذاشتن، لینک حذف می‌شود.</p>
                            </div>
                            <div class="flex flex-wrap items-center gap-3">
                                <button type="submit" class="px-4 py-2 bg-indigo-600 text-white rounded-lg hover:bg-indigo-700">ذخیره لینک</button>
                                ${course.classLink ? `<a href="${escapeHtml(course.classLink)}" target="_blank" rel="noopener noreferrer" class="px-4 py-2 bg-white border border-indigo-200 text-indigo-600 rounded-lg hover:bg-indigo-50 flex items-center gap-2"><i class="fas fa-external-link"></i><span>باز کردن لینک</span></a>` : ''}
                            </div>
                        </form>
                    `
                    : (course.classLink
                        ? `<a href="${escapeHtml(course.classLink)}" target="_blank" rel="noopener noreferrer" class="inline-flex items-center gap-2 px-3 py-2 rounded-lg bg-indigo-50 text-indigo-700 hover:bg-indigo-100"><i class="fas fa-link"></i><span>ورود به کلاس</span></a>`
                        : '<p class="text-xs text-gray-400">لینکی ثبت نشده است.</p>');

                const commentFormHtml = canSubmitComment ? `
                    <form id="course-comment-form" class="space-y-3 bg-indigo-50 border border-indigo-100 rounded-lg p-3">
                        <div class="flex items-center justify-between">
                            <label class="text-sm font-semibold text-gray-700">ثبت نظر جدید</label>
                        </div>
                        <textarea name="text" rows="3" class="w-full border border-gray-300 rounded-lg p-2 focus:ring-indigo-500 focus:border-indigo-500" placeholder="نظر یا توضیحات خود را بنویسید..."></textarea>
                        <div class="flex flex-wrap items-center gap-3 text-sm text-gray-600">
                            <label class="flex items-center gap-2 cursor-pointer text-indigo-600">
                                <i class="fas fa-paperclip"></i>
                                <span>افزودن فایل</span>
                                <input type="file" name="attachment" class="hidden">
                            </label>
                            <span data-file-name class="text-xs text-gray-500"></span>
                        </div>
                        <div class="flex justify-end">
                            <button type="submit" class="px-4 py-2 bg-green-600 text-white rounded-lg hover:bg-green-700">ثبت نظر</button>
                        </div>
                    </form>
                ` : '';

                modalContentContainer.innerHTML = `
                    <div class="bg-white rounded-xl shadow-2xl w-11/12 max-w-3xl flex flex-col modal-enter">
                        <div class="p-4 border-b flex flex-col gap-2 sm:flex-row sm:items-center sm:justify-between">
                            <div>
                                <h2 class="text-lg font-bold text-gray-800">${escapeHtml(course.studentName)}</h2>
                                <div class="text-xs text-gray-500 flex flex-wrap items-center gap-3">
                                    <span class="inline-flex items-center gap-1"><i class="fas fa-user-tie text-indigo-500"></i>${escapeHtml(course.advisorName)}</span>
                                    <span class="inline-flex items-center gap-1"><i class="fas fa-calendar-day text-indigo-500"></i>${escapeHtml(course.dayOfWeek || '---')}</span>
                                    <span class="inline-flex items-center gap-1"><i class="fas fa-clock text-indigo-500"></i>${escapeHtml(course.time || '---')}</span>
                                </div>
                            </div>
                            <button data-close-modal="course-details-modal" class="self-start sm:self-center px-3 py-2 bg-gray-200 text-gray-700 rounded-lg hover:bg-gray-300">بستن</button>
                        </div>
                        <div class="p-4 space-y-6 overflow-y-auto max-h-[70vh]">
                            <section class="space-y-3">
                                <h3 class="font-bold text-gray-800 flex items-center gap-2 text-sm sm:text-base"><i class="fas fa-clock text-indigo-500"></i>زمان‌بندی جلسات</h3>
                                <div class="space-y-2">${sessionItemsHtml}</div>
                                ${canToggleSessions ? '<p class="text-xs text-gray-400">تنها مشاور قادر به تیک زدن جلسات است.</p>' : ''}
                            </section>
                            ${rescheduleSection}
                            <section class="space-y-3">
                                <h3 class="font-bold text-gray-800 flex items-center gap-2 text-sm sm:text-base"><i class="fas fa-link text-indigo-500"></i>لینک کلاس</h3>
                                ${classLinkSection}
                            </section>
                            <section class="space-y-3">
                                <h3 class="font-bold text-gray-800 flex items-center gap-2 text-sm sm:text-base"><i class="fas fa-comment-dots text-indigo-500"></i>نظرات</h3>
                                <div class="space-y-3">${commentsHtml}</div>
                                ${commentFormHtml}
                            </section>
                            <section class="space-y-3">
                                <h3 class="font-bold text-gray-800 flex items-center gap-2 text-sm sm:text-base"><i class="fas fa-folder-open text-indigo-500"></i>فایل‌ها</h3>
                                <div class="space-y-2">${attachmentsHtml}</div>
                            </section>
                        </div>
                    </div>
                `;

                bindCourseDetailsEvents(course);
            }

            async function loadCourses() {
                try {
                    const courses = await fetchJSON('/courses/');
                    state.courses = courses.map(transformCourse);
                } catch (error) {
                    console.error('Error loading courses:', error);
                    state.courses = [];
                }
            }

            async function loadAdvisors() {
                if (!CURRENT_USER.isStaff) {
                    state.advisors = [];
                    state.advisorsLoaded = true;
                    return;
                }

                try {
                    const advisors = await fetchJSON('/api/advisors/');
                    state.advisors = Array.isArray(advisors) ? advisors : [];
                } catch (error) {
                    if (error?.status !== 403) {
                        console.error('Error loading advisors:', error);
                    }
                    state.advisors = [];
                } finally {
                    state.advisorsLoaded = true;
                }
            }

            function updateAdvisorFilterOptions() {
                if (!advisorFilter) return;

                const previousRawValue = advisorSelectInstance
                    ? advisorSelectInstance.getValue()
                    : (advisorFilter.value || 'all');
                const previousValue = Array.isArray(previousRawValue)
                    ? (previousRawValue[0] || 'all')
                    : (previousRawValue || 'all');

                const options = ['<option value="all">همه</option>'];
                const advisorList = Array.isArray(state.advisors) ? state.advisors : [];

                advisorList
                    .slice()
                    .sort((a, b) => {
                        const nameA = (a.full_name || '').trim();
                        const nameB = (b.full_name || '').trim();
                        return nameA.localeCompare(nameB, 'fa');
                    })
                    .forEach(advisor => {
                        if (!advisor || typeof advisor.id === 'undefined') return;
                        const optionLabel = advisor.full_name || `مشاور ${advisor.id}`;
                        options.push(`<option value="${advisor.id}">${optionLabel}</option>`);
                    });

                advisorFilter.innerHTML = options.join('');

                const validIds = new Set(advisorList.map(advisor => String(advisor.id)));
                const normalizedPrev = String(previousValue || 'all');
                const nextValue = normalizedPrev !== 'all' && !validIds.has(normalizedPrev) ? 'all' : normalizedPrev;
                advisorFilter.value = nextValue;

                const shouldDisable = !(currentRole === 'admin' && CURRENT_USER.isStaff);
                setAdvisorFilterDisabled(shouldDisable);
                initializeAdvisorSelect(nextValue);
            }

            async function loadPayments() {
                if (!CURRENT_USER.isStaff) {
                    state.payments = [];
                    state.paymentsLoaded = true;
                    return;
                }
                try {
                    const payments = await fetchJSON('/api/payments/');
                    state.payments = payments;
                } catch (error) {
                    if (error.status !== 403) {
                        console.error('Error loading payments:', error);
                    }
                    state.payments = [];
                } finally {
                    state.paymentsLoaded = true;
                }
            }

            async function loadReports(options = {}) {
                const { force = false } = options;
                const filters = ensureReportFilters();

                if (state.reportLoading) {
                    return state.reportData;
                }

                if (state.reportsLoaded && !force && state.reportData) {
                    return state.reportData;
                }

                state.reportLoading = true;
                try {
                    const params = new URLSearchParams();
                    if (filters.startDate) {
                        params.append('start_date', filters.startDate);
                    }
                    if (filters.endDate) {
                        params.append('end_date', filters.endDate);
                    }
                    if (filters.advisorId && filters.advisorId !== 'all') {
                        params.append('advisor_id', filters.advisorId);
                    }
                    const url = params.toString()
                        ? `/api/reports/summary/?${params.toString()}`
                        : '/api/reports/summary/';
                    const data = await fetchJSON(url);
                    state.reportData = data;
                    state.reportsLoaded = true;
                    return data;
                } catch (error) {
                    state.reportsLoaded = false;
                    throw error;
                } finally {
                    state.reportLoading = false;
                }
            }

            function showReportsLoading() {
                const container = document.getElementById('reports-results');
                if (!container) return;
                container.innerHTML = `
                    <div class="flex justify-center py-10">
                        <div class="loader" style="border: 4px solid #f3f3f3; border-top: 4px solid #4f46e5; border-radius: 50%; width: 40px; height: 40px; animation: spin 1s linear infinite;"></div>
                    </div>
                `;
            }

            function renderReportsError(message = 'خطا در دریافت گزارش‌ها.') {
                const container = document.getElementById('reports-results');
                if (!container) return;
                container.innerHTML = `<p class="text-sm text-red-500">${escapeHtml(message)}</p>`;
            }

            function renderReportSessionSection({ title, items, emptyMessage, includeTime = false }) {
                const dataset = Array.isArray(items) ? items : [];
                if (!title) {
                    return '';
                }

                const rows = dataset.map(item => {
                    const studentName = item?.student?.name ? escapeHtml(item.student.name) : '---';
                    const advisorName = item?.advisor?.name ? escapeHtml(item.advisor.name) : '---';
                    const sessionNumber = typeof item?.session_number === 'number'
                        ? formatCount(item.session_number)
                        : (item?.session_number ? formatCount(item.session_number) : '---');
                    const dateLabel = item?.date ? formatToJalaliShort(item.date) : '---';
                    const dayLabelRaw = item?.day_of_week ? (EN_TO_FA_DAYS[item.day_of_week] || item.day_of_week) : '---';
                    const dayLabel = dayLabelRaw ? escapeHtml(dayLabelRaw) : '---';
                    const timeLabel = includeTime
                        ? (item?.start_time ? escapeHtml(String(item.start_time).slice(0, 5)) : '---')
                        : null;
                    const scheduleCell = includeTime ? `${dayLabel} - ${timeLabel}` : dayLabel;
                    return `
                        <tr class="border-b border-gray-100 text-sm text-gray-700">
                            <td class="px-4 py-2 whitespace-nowrap">${studentName}</td>
                            <td class="px-4 py-2 whitespace-nowrap">${advisorName}</td>
                            <td class="px-4 py-2 text-center">${sessionNumber}</td>
                            <td class="px-4 py-2 whitespace-nowrap">${dateLabel}</td>
                            <td class="px-4 py-2 whitespace-nowrap">${scheduleCell}</td>
                        </tr>
                    `;
                }).join('');

                const body = dataset.length
                    ? `
                        <div class="overflow-x-auto">
                            <table class="min-w-full text-sm">
                                <thead class="bg-gray-50 text-gray-600">
                                    <tr>
                                        <th class="px-4 py-2 text-right font-semibold">دانش‌آموز</th>
                                        <th class="px-4 py-2 text-right font-semibold">مشاور</th>
                                        <th class="px-4 py-2 text-center font-semibold">شماره جلسه</th>
                                        <th class="px-4 py-2 text-right font-semibold">تاریخ</th>
                                        <th class="px-4 py-2 text-right font-semibold">${includeTime ? 'روز / ساعت' : 'روز'}</th>
                                    </tr>
                                </thead>
                                <tbody>${rows}</tbody>
                            </table>
                        </div>
                    `
                    : `<p class="p-4 text-sm text-gray-500">${escapeHtml(emptyMessage || 'موردی برای نمایش وجود ندارد.')}</p>`;

                return `
                    <section class="bg-white rounded-xl shadow-sm border border-gray-100">
                        <div class="flex items-center justify-between px-4 py-3 border-b border-gray-100">
                            <h4 class="font-semibold text-gray-800">${escapeHtml(title)}</h4>
                            <span class="text-sm text-gray-500">${formatCount(dataset.length)} مورد</span>
                        </div>
                        ${body}
                    </section>
                `;
            }

            function renderCompletionSection(items) {
                const dataset = Array.isArray(items) ? items : [];
                const total = dataset.reduce((sum, entry) => sum + (Number(entry?.count) || 0), 0);

                const rows = dataset.map(entry => {
                    const dateLabel = entry?.date ? formatToJalaliShort(entry.date) : '---';
                    const countLabel = formatCount(entry?.count || 0);
                    return `
                        <tr class="border-b border-gray-100 text-sm text-gray-700">
                            <td class="px-4 py-2 whitespace-nowrap">${dateLabel}</td>
                            <td class="px-4 py-2 text-center font-semibold">${countLabel}</td>
                        </tr>
                    `;
                }).join('');

                const table = dataset.length
                    ? `
                        <div class="overflow-x-auto">
                            <table class="min-w-full text-sm">
                                <thead class="bg-gray-50 text-gray-600">
                                    <tr>
                                        <th class="px-4 py-2 text-right font-semibold">تاریخ</th>
                                        <th class="px-4 py-2 text-center font-semibold">تعداد دوره‌های اتمام‌یافته</th>
                                    </tr>
                                </thead>
                                <tbody>${rows}</tbody>
                                <tfoot class="bg-gray-50 text-gray-700 font-semibold">
                                    <tr>
                                        <td class="px-4 py-2 text-right">مجموع</td>
                                        <td class="px-4 py-2 text-center">${formatCount(total)}</td>
                                    </tr>
                                </tfoot>
                            </table>
                        </div>
                    `
                    : `<p class="p-4 text-sm text-gray-500">دورهٔ تکمیل‌شده‌ای در بازه انتخابی ثبت نشده است.</p>`;

                return `
                    <section class="bg-white rounded-xl shadow-sm border border-gray-100">
                        <div class="flex items-center justify-between px-4 py-3 border-b border-gray-100">
                            <h4 class="font-semibold text-gray-800">دانش‌آموزان اتمام دوره به تفکیک روز</h4>
                            <span class="text-sm text-gray-500">${formatCount(total)} دوره</span>
                        </div>
                        ${table}
                    </section>
                `;
            }

            function renderDistributionList(title, items) {
                const dataset = Array.isArray(items) ? items : [];
                if (!dataset.length) {
                    return `
                        <div class="bg-gray-50 border border-gray-100 rounded-lg p-4">
                            <h5 class="font-semibold text-gray-700">${escapeHtml(title)}</h5>
                            <p class="mt-3 text-sm text-gray-500">داده‌ای موجود نیست.</p>
                        </div>
                    `;
                }

                const listItems = dataset.map(entry => {
                    const name = entry?.advisor_name || entry?.grade_name || entry?.major_name || '---';
                    return `
                        <li class="flex items-center justify-between">
                            <span class="text-gray-600">${escapeHtml(name)}</span>
                            <span class="font-semibold text-gray-800">${formatCount(entry?.count || 0)}</span>
                        </li>
                    `;
                }).join('');

                return `
                    <div class="bg-gray-50 border border-gray-100 rounded-lg p-4">
                        <h5 class="font-semibold text-gray-700">${escapeHtml(title)}</h5>
                        <ul class="mt-3 space-y-2 text-sm">${listItems}</ul>
                    </div>
                `;
            }

            function renderDistributionSection(distribution = {}) {
                const cards = [
                    renderDistributionList('به تفکیک مشاور', distribution?.by_advisor),
                    renderDistributionList('به تفکیک پایه', distribution?.by_grade),
                    renderDistributionList('به تفکیک رشته', distribution?.by_major),
                ].join('');

                return `
                    <section class="bg-white rounded-xl shadow-sm border border-gray-100">
                        <div class="px-4 py-3 border-b border-gray-100">
                            <h4 class="font-semibold text-gray-800">توزیع دانش‌آموزان</h4>
                        </div>
                        <div class="grid gap-6 p-4 md:grid-cols-2 xl:grid-cols-3">
                            ${cards}
                        </div>
                    </section>
                `;
            }

            function renderAdvisorStatsSection({ sessionCounts = [], dropoutCounts = [], nonRenewCounts = [], chatStats = [] }) {
                const advisorMap = new Map();

                const register = (advisorId, advisorName) => {
                    if (!advisorId) {
                        return null;
                    }
                    if (!advisorMap.has(advisorId)) {
                        advisorMap.set(advisorId, {
                            advisorId,
                            advisorName: advisorName || '---',
                            sessions: 0,
                            dropouts: 0,
                            nonRenewals: 0,
                            answeredChats: 0,
                            unansweredChats: 0,
                        });
                    }
                    return advisorMap.get(advisorId);
                };

                sessionCounts.forEach(item => {
                    const record = register(item?.advisor_id, item?.advisor_name);
                    if (record) {
                        record.sessions = Number(item?.count || 0);
                    }
                });

                dropoutCounts.forEach(item => {
                    const record = register(item?.advisor_id, item?.advisor_name);
                    if (record) {
                        record.dropouts = Number(item?.count || 0);
                    }
                });

                nonRenewCounts.forEach(item => {
                    const record = register(item?.advisor_id, item?.advisor_name);
                    if (record) {
                        record.nonRenewals = Number(item?.count || 0);
                    }
                });

                chatStats.forEach(item => {
                    const record = register(item?.advisor_id, item?.advisor_name);
                    if (record) {
                        record.answeredChats = Number(item?.answered || 0);
                        record.unansweredChats = Number(item?.unanswered || 0);
                    }
                });

                const advisors = Array.from(advisorMap.values())
                    .sort((a, b) => (a.advisorName || '').localeCompare(b.advisorName || '', 'fa'));

                if (!advisors.length) {
                    return `
                        <section class="bg-white rounded-xl shadow-sm border border-gray-100">
                            <div class="px-4 py-3 border-b border-gray-100">
                                <h4 class="font-semibold text-gray-800">گزارش عملکرد مشاوران</h4>
                            </div>
                            <p class="p-4 text-sm text-gray-500">داده‌ای برای مشاوران در بازه انتخابی یافت نشد.</p>
                        </section>
                    `;
                }

                const rows = advisors.map(entry => `
                    <tr class="border-b border-gray-100 text-sm text-gray-700">
                        <td class="px-4 py-2 whitespace-nowrap">${escapeHtml(entry.advisorName)}</td>
                        <td class="px-4 py-2 text-center">${formatCount(entry.sessions)}</td>
                        <td class="px-4 py-2 text-center">${formatCount(entry.dropouts)}</td>
                        <td class="px-4 py-2 text-center">${formatCount(entry.nonRenewals)}</td>
                        <td class="px-4 py-2 text-center">${formatCount(entry.answeredChats)}</td>
                        <td class="px-4 py-2 text-center text-amber-600">${formatCount(entry.unansweredChats)}</td>
                    </tr>
                `).join('');

                return `
                    <section class="bg-white rounded-xl shadow-sm border border-gray-100">
                        <div class="px-4 py-3 border-b border-gray-100">
                            <h4 class="font-semibold text-gray-800">گزارش عملکرد مشاوران</h4>
                        </div>
                        <div class="overflow-x-auto">
                            <table class="min-w-full text-sm">
                                <thead class="bg-gray-50 text-gray-600">
                                    <tr>
                                        <th class="px-4 py-2 text-right font-semibold">مشاور</th>
                                        <th class="px-4 py-2 text-center font-semibold">جلسات برگزار شده</th>
                                        <th class="px-4 py-2 text-center font-semibold">دانش‌آموزان انصرافی</th>
                                        <th class="px-4 py-2 text-center font-semibold">عدم تمدید دوره</th>
                                        <th class="px-4 py-2 text-center font-semibold">چت‌های پاسخ‌داده‌شده</th>
                                        <th class="px-4 py-2 text-center font-semibold">چت‌های بدون پاسخ</th>
                                    </tr>
                                </thead>
                                <tbody>${rows}</tbody>
                            </table>
                        </div>
                    </section>
                `;
            }
            function renderChatThreadsSection(threads = []) {
                const dataset = Array.isArray(threads) ? threads : [];

                if (!dataset.length) {
                    return `
                        <section class="bg-white rounded-xl shadow-sm border border-gray-100">
                            <div class="px-4 py-3 border-b border-gray-100">
                                <h4 class="font-semibold text-gray-800">وضعیت گفتگوهای دانش‌آموزان</h4>
                            </div>
                            <p class="p-4 text-sm text-gray-500">گفتگویی در انتظار پاسخ یافت نشد.</p>
                        </section>
                    `;
                }

                const rows = dataset.map(thread => {
                    const statusKey = thread?.status === 'answered' ? 'answered' : 'pending';
                    const statusLabel = statusKey === 'answered' ? 'پاسخ داده شده' : 'در انتظار پاسخ';
                    const statusClass = statusKey === 'answered' ? 'text-green-600' : 'text-amber-600';
                    const advisorName = thread?.advisor_name ? escapeHtml(thread.advisor_name) : '---';
                    const studentName = thread?.student_name ? escapeHtml(thread.student_name) : '---';
                    const lastMessage = thread?.last_message ? escapeHtml(thread.last_message) : '---';
                    const lastAt = thread?.last_message_at ? escapeHtml(formatToJalaliDateTime(thread.last_message_at)) : '---';
                    const messageCount = formatCount(thread?.message_count || 0);
                    return `
                        <tr class="border-b border-gray-100 text-sm text-gray-700">
                            <td class="px-4 py-2 whitespace-nowrap">${advisorName}</td>
                            <td class="px-4 py-2 whitespace-nowrap">${studentName}</td>
                            <td class="px-4 py-2">${lastMessage}</td>
                            <td class="px-4 py-2 whitespace-nowrap">${lastAt}</td>
                            <td class="px-4 py-2 text-center font-semibold">${messageCount}</td>
                            <td class="px-4 py-2 text-center ${statusClass}">${statusLabel}</td>
                        </tr>
                    `;
                }).join('');

                return `
                    <section class="bg-white rounded-xl shadow-sm border border-gray-100">
                        <div class="px-4 py-3 border-b border-gray-100 flex items-center justify-between">
                            <h4 class="font-semibold text-gray-800">وضعیت گفتگوهای دانش‌آموزان</h4>
                            <span class="text-sm text-gray-500">${formatCount(dataset.length)} گفتگو</span>
                        </div>
                        <div class="overflow-x-auto">
                            <table class="min-w-full text-sm">
                                <thead class="bg-gray-50 text-gray-600">
                                    <tr>
                                        <th class="px-4 py-2 text-right font-semibold">مشاور</th>
                                        <th class="px-4 py-2 text-right font-semibold">دانش‌آموز</th>
                                        <th class="px-4 py-2 text-right font-semibold">آخرین پیام</th>
                                        <th class="px-4 py-2 text-right font-semibold">زمان آخرین پیام</th>
                                        <th class="px-4 py-2 text-center font-semibold">تعداد پیام‌ها</th>
                                        <th class="px-4 py-2 text-center font-semibold">وضعیت</th>
                                    </tr>
                                </thead>
                                <tbody>${rows}</tbody>
                            </table>
                        </div>
                    </section>
                `;
            }

            function renderReportExportForm() {
                const options = REPORT_EXPORT_OPTIONS.map(option => `
                    <option value="${option.value}">${escapeHtml(option.label)}</option>
                `).join('');

                return `
                    <section class="bg-white rounded-xl shadow-sm border border-gray-100">
                        <div class="px-4 py-3 border-b border-gray-100">
                            <h4 class="font-semibold text-gray-800">دانلود گزارش‌ها</h4>
                        </div>
                        <form id="report-download-form" class="p-4 grid gap-4 md:grid-cols-3">
                            <div class="md:col-span-2 flex flex-col gap-2">
                                <label for="report-download-section" class="text-sm font-medium text-gray-700">بخش گزارش</label>
                                <select id="report-download-section" class="w-full border border-gray-200 rounded-lg px-3 py-2 text-sm focus:outline-none focus:ring-2 focus:ring-indigo-500">
                                    ${options}
                                </select>
                            </div>
                            <div class="flex flex-col gap-2">
                                <label for="report-download-format" class="text-sm font-medium text-gray-700">فرمت فایل</label>
                                <select id="report-download-format" class="w-full border border-gray-200 rounded-lg px-3 py-2 text-sm focus:outline-none focus:ring-2 focus:ring-indigo-500">
                                    <option value="csv">CSV</option>
                                    <option value="xlsx">Excel</option>
                                    <option value="json">JSON</option>
                                </select>
                            </div>
                            <div class="md:col-span-3 flex justify-end">
                                <button type="submit" class="px-4 py-2 bg-indigo-600 text-white rounded-lg hover:bg-indigo-700 transition">دانلود</button>
                            </div>
                        </form>
                        <p class="px-4 pb-4 text-xs text-gray-500">خروجی CSV و Excel برای گزینه «تمام گزارش‌ها» به صورت فایل فشرده ارائه می‌شود.</p>
                    </section>
                `;
            }

            function setupReportDownloadForm() {
                const form = document.getElementById('report-download-form');
                if (!form) {
                    return;
                }

                form.addEventListener('submit', (event) => {
                    event.preventDefault();
                    const sectionSelect = document.getElementById('report-download-section');
                    const formatSelect = document.getElementById('report-download-format');
                    const section = sectionSelect ? sectionSelect.value : 'all';
                    const format = formatSelect ? formatSelect.value : 'csv';
                    triggerReportDownload(section, format);
                });
            }

            function triggerReportDownload(section, format) {
                const filters = ensureReportFilters();
                const params = new URLSearchParams();

                if (filters.startDate) {
                    params.append('start_date', filters.startDate);
                }
                if (filters.endDate) {
                    params.append('end_date', filters.endDate);
                }
                if (filters.advisorId && filters.advisorId !== 'all') {
                    params.append('advisor_id', filters.advisorId);
                }

                if (!section || section === 'all') {
                    params.append('section', 'all');
                } else {
                    params.append('section', section);
                }

                if (format) {
                    params.append('format', format);
                }

                const url = `/api/reports/export/?${params.toString()}`;
                window.open(url, '_blank', 'noopener');
            }

            function renderReportsData() {
                const container = document.getElementById('reports-results');
                if (!container) return;

                const data = state.reportData;
                if (!data) {
                    container.innerHTML = '<p class="text-sm text-gray-600">گزارشی برای نمایش وجود ندارد.</p>';
                    return;
                }

                const {
                    filters = {},
                    overdue_sessions: overdueSessions = [],
                    course_completions_by_day: completionByDay = [],
                    sessions_without_plan: sessionsWithoutPlan = [],
                    advisor_session_counts: advisorSessionCounts = [],
                    advisor_dropout_counts: advisorDropoutCounts = [],
                    advisor_non_renewal_counts: advisorNonRenewCounts = [],
                    student_distribution: studentDistribution = {},
                    advisor_chat_stats: advisorChatStats = [],
                    chat_threads: chatThreads = [],
                } = data;

                const startLabel = filters?.start_date ? formatToJalaliShort(filters.start_date) : '---';
                const endLabel = filters?.end_date ? formatToJalaliShort(filters.end_date) : '---';

                const filterSummary = `
                    <div class="bg-indigo-50 border border-indigo-200 text-indigo-700 rounded-lg px-4 py-3 text-sm flex flex-wrap items-center gap-2">
                        <span>بازه گزارش:</span>
                        <span class="font-semibold">${startLabel}</span>
                        <span>تا</span>
                        <span class="font-semibold">${endLabel}</span>
                    </div>
                `;
                const exportSection = renderReportExportForm();

                const overdueSection = renderReportSessionSection({
                    title: 'کلاس‌های منقضی شده بدون تیک',
                    items: overdueSessions,
                    emptyMessage: 'همه جلسات امروز وضعیت ثبت دارند.',
                    includeTime: true,
                });

                const completionsSection = renderCompletionSection(completionByDay);

                const sessionsWithoutPlanSection = renderReportSessionSection({
                    title: 'کلاس‌های برگزار شده بدون آپلود برنامه',
                    items: sessionsWithoutPlan,
                    emptyMessage: 'همه جلسات تکمیل‌شده دارای برنامه هستند.',
                });

                const advisorStatsSection = renderAdvisorStatsSection({
                    sessionCounts: advisorSessionCounts,
                    dropoutCounts: advisorDropoutCounts,
                    nonRenewCounts: advisorNonRenewCounts,
                    chatStats: advisorChatStats,
                });

                const chatThreadsSection = renderChatThreadsSection(chatThreads);

                const distributionSection = renderDistributionSection(studentDistribution);

                container.innerHTML = [
                    filterSummary,
                    exportSection,
                    overdueSection,
                    completionsSection,
                    sessionsWithoutPlanSection,
                    chatThreadsSection,
                    advisorStatsSection,
                    distributionSection,
                ].join('');

                setupReportDownloadForm();
            }

            function setupJalaliDatePicker(displayInput, hiddenInput, initialValue) {
                if (!displayInput) {
                    return;
                }

                const hasPersianPicker = typeof window.$ === 'function'
                    && window.$.fn
                    && typeof window.$.fn.persianDatepicker === 'function'
                    && typeof window.persianDate === 'function';

                if (hasPersianPicker && hiddenInput) {
                    displayInput.setAttribute('readonly', 'readonly');
                    window.$(displayInput).persianDatepicker({
                        calendar: {
                            persian: { locale: 'fa', leapYearMode: 'algorithmic' },
                            gregorian: { locale: 'en', leapYearMode: 'algorithmic' },
                        },
                        format: 'YYYY/MM/DD',
                        altField: `#${hiddenInput.id}`,
                        altFormat: 'YYYY-MM-DD',
                        initialValue: false,
                        autoClose: true,
                        toolbox: { calendarSwitch: { enabled: false } },
                        navigator: { scroll: { enabled: false } },
                        onSelect: (unix) => {
                            if (typeof window.persianDate === 'function') {
                                try {
                                    const persianDateInstance = new window.persianDate(unix);
                                    displayInput.value = persianDateInstance.format('YYYY/MM/DD');
                                    hiddenInput.value = persianDateInstance.toCalendar('gregorian').format('YYYY-MM-DD');
                                } catch (error) {
                                    hiddenInput.value = '';
                                }
                            }
                        },
                    });

                    if (initialValue) {
                        try {
                            const persian = new window.persianDate(initialValue);
                            displayInput.value = persian.format('YYYY/MM/DD');
                            hiddenInput.value = persian.toCalendar('gregorian').format('YYYY-MM-DD');
                            window.$(displayInput).persianDatepicker('setDate', persian);
                        } catch (error) {
                            hiddenInput.value = initialValue;
                        }
                    }
                } else {
                    displayInput.removeAttribute('readonly');
                    displayInput.setAttribute('type', 'date');
                    if (hiddenInput) {
                        if (initialValue) {
                            displayInput.value = initialValue;
                            hiddenInput.value = initialValue;
                        }
                        displayInput.addEventListener('change', () => {
                            hiddenInput.value = toEnglishDigits(displayInput.value || '');
                        });
                    }
                }

                displayInput.addEventListener('input', () => {
                    if (hiddenInput && !hiddenInput.value) {
                        const normalized = toEnglishDigits(displayInput.value || '');
                        hiddenInput.value = normalized.replace(/\//g, '-');
                    }
                });
            }

            async function setupReportsView() {
                const filters = ensureReportFilters();

                const startDisplay = document.getElementById('report-start-display');
                const startHidden = document.getElementById('report-start-hidden');
                const endDisplay = document.getElementById('report-end-display');
                const endHidden = document.getElementById('report-end-hidden');
                const advisorSelect = document.getElementById('report-advisor-select');
                const filterForm = document.getElementById('reports-filter-form');
                const refreshBtn = document.getElementById('reports-refresh-btn');

                if (startHidden) startHidden.value = filters.startDate || '';
                if (endHidden) endHidden.value = filters.endDate || '';

                if (startDisplay) {
                    startDisplay.value = filters.startDate ? formatToJalaliShort(filters.startDate) : '';
                }
                if (endDisplay) {
                    endDisplay.value = filters.endDate ? formatToJalaliShort(filters.endDate) : '';
                }
                if (advisorSelect) {
                    const advisorValue = filters.advisorId && filters.advisorId !== 'all'
                        ? String(filters.advisorId)
                        : 'all';
                    advisorSelect.value = advisorValue;
                }

                setupJalaliDatePicker(startDisplay, startHidden, filters.startDate);
                setupJalaliDatePicker(endDisplay, endHidden, filters.endDate);

                if (!state.reportsLoaded || !state.reportData) {
                    showReportsLoading();
                    try {
                        await loadReports();
                        renderReportsData();
                    } catch (error) {
                        console.error('Error loading reports:', error);
                        renderReportsError(error?.message || 'خطا در دریافت گزارش‌ها.');
                    }
                } else {
                    renderReportsData();
                }

                if (filterForm) {
                    filterForm.addEventListener('submit', async (event) => {
                        event.preventDefault();
                        const advisorValue = advisorSelect ? advisorSelect.value : 'all';
                        const nextStart = startHidden ? toEnglishDigits(startHidden.value || '') : '';
                        const nextEnd = endHidden ? toEnglishDigits(endHidden.value || '') : '';

                        state.reportFilters = {
                            startDate: nextStart || null,
                            endDate: nextEnd || null,
                            advisorId: advisorValue && advisorValue !== 'all' ? advisorValue : 'all',
                        };

                        showReportsLoading();
                        if (refreshBtn) {
                            refreshBtn.disabled = true;
                            refreshBtn.classList.add('opacity-70');
                        }
                        try {
                            await loadReports({ force: true });
                            renderReportsData();
                            showToast('گزارش با موفقیت به‌روزرسانی شد.', 'success');
                        } catch (error) {
                            console.error('Error refreshing reports:', error);
                            renderReportsError(error?.message || 'خطا در به‌روزرسانی گزارش‌ها.');
                        } finally {
                            if (refreshBtn) {
                                refreshBtn.disabled = false;
                                refreshBtn.classList.remove('opacity-70');
                            }
                        }
                    });
                }
            }

            async function updatePaymentStatus(paymentId, action, body = null) {
                if (!paymentId || !action) {
                    return;
                }
                const payload = body ? JSON.stringify(body) : JSON.stringify({});
                return fetchJSON(`/api/payments/${paymentId}/${action}/`, {
                    method: 'POST',
                    headers: {
                        'Content-Type': 'application/json',
                        'X-CSRFToken': csrftoken,
                    },
                    body: payload,
                });
            }

            function renderStudentPaymentHistory() {
                if (!studentPaymentHistoryContainer) return;

                if (!state.studentPayments.length) {
                    studentPaymentHistoryContainer.innerHTML = `
                        <div class="bg-gray-50 border border-dashed border-gray-300 rounded-lg p-4 text-sm text-gray-500 text-center">
                            هنوز پرداختی ثبت نشده است.
                        </div>
                    `;
                    return;
                }

                const statusLabels = {
                    pending: 'در انتظار تایید',
                    approved: 'تایید شده',
                    rejected: 'رد شده',
                };
                const statusClassMap = {
                    pending: 'text-amber-500',
                    approved: 'text-green-600',
                    rejected: 'text-red-500',
                };

                const items = state.studentPayments.map(payment => {
                    const statusKey = payment.status || 'pending';
                    const statusText = payment.status_display || statusLabels[statusKey] || statusKey;
                    const statusClass = statusClassMap[statusKey] || 'text-gray-600';
                    const amount = Number(payment.amount || 0).toLocaleString('fa-IR');
                    const adminNotes = payment.admin_notes ? `<p class="text-xs text-gray-500 mt-2 leading-5">یادداشت ادمین: ${payment.admin_notes}</p>` : '';
                    return `
                        <div class="bg-indigo-50 rounded-lg p-3 mb-3 shadow-sm border border-indigo-100 last:mb-0">
                            <div class="flex justify-between items-center text-sm">
                                <span class="font-semibold text-gray-700">مبلغ: ${amount} تومان</span>
                                <span class="text-xs text-gray-500">${formatToJalali(payment.payment_date)}</span>
                            </div>
                            <div class="flex justify-between items-center mt-2 text-sm">
                                <span class="text-gray-500">شماره پیگیری: ${payment.reference_number}</span>
                                <span class="font-semibold ${statusClass}">${statusText}</span>
                            </div>
                            ${adminNotes}
                        </div>
                    `;
                }).join('');

                studentPaymentHistoryContainer.innerHTML = `
                    <h3 class="text-base font-bold text-gray-700 mb-3 flex items-center gap-2">
                        <i class="fas fa-receipt text-indigo-500"></i>
                        <span>سوابق پرداخت شما</span>
                    </h3>
                    ${items}
                `;
            }

            async function loadStudentPayments({ notify = true } = {}) {
                if (CURRENT_USER.role !== 'student') {
                    state.studentPayments = [];
                    state.studentPaymentsLoaded = true;
                    if (studentPaymentHistoryContainer) {
                        studentPaymentHistoryContainer.innerHTML = '';
                    }
                    return [];
                }

                try {
                    const payments = await fetchJSON('/api/payments/mine/');
                    const normalized = Array.isArray(payments) ? payments : [];
                    const previousStatuses = new Map(state.studentPayments.map(payment => [payment.id, payment.status]));

                    if (state.studentPaymentsLoaded && notify) {
                        normalized.forEach(payment => {
                            const previousStatus = previousStatuses.get(payment.id);
                            if (previousStatus && previousStatus === payment.status) {
                                return;
                            }
                            if (!previousStatus && payment.status === 'pending') {
                                return;
                            }
                            if (payment.status === 'approved') {
                                showToast('پرداخت شما تایید شد.', 'success');
                            } else if (payment.status === 'rejected') {
                                const reason = payment.admin_notes ? ` (${payment.admin_notes})` : '';
                                showToast(`پرداخت شما رد شد.${reason}`, 'error');
                            }
                        });
                    }

                    state.studentPayments = normalized;
                    state.studentPaymentsLoaded = true;
                    renderStudentPaymentHistory();
                    return normalized;
                } catch (error) {
                    if (error.status !== 403) {
                        console.error('Error loading student payments:', error);
                    }
                    return state.studentPayments;
                }
            }

            function startStudentPaymentPolling() {
                if (CURRENT_USER.role !== 'student') {
                    return;
                }
                if (studentPaymentPollingInterval) {
                    return;
                }
                studentPaymentPollingInterval = setInterval(() => {
                    loadStudentPayments({ notify: true }).catch(error => {
                        console.error('Error while polling student payments:', error);
                    });
                }, STUDENT_PAYMENT_POLL_INTERVAL);
            }

            function stopStudentPaymentPolling() {
                if (studentPaymentPollingInterval) {
                    clearInterval(studentPaymentPollingInterval);
                    studentPaymentPollingInterval = null;
                }
            }

            async function loadConversations(force = false) {
                if (state.conversationsLoaded && !force) {
                    return state.conversations;
                }
                try {
                    const conversations = await fetchJSON('/api/chat/conversations/');
                    state.conversations = Array.isArray(conversations) ? conversations : [];
                } catch (error) {
                    if (error.status !== 403) {
                        console.error('Error loading conversations:', error);
                    }
                    state.conversations = [];
                } finally {
                    state.conversationsLoaded = true;
                    updateNotificationIndicator();
                }
                return state.conversations;
            }

            async function fetchChatMessages(conversationId, force = false) {
                if (!conversationId) {
                    return [];
                }
                if (!force && state.chatMessages[conversationId]) {
                    return state.chatMessages[conversationId];
                }
                try {
                    const encodedId = encodeURIComponent(conversationId);
                    const messages = await fetchJSON(`/api/chat/messages/${encodedId}/`);
                    const normalized = Array.isArray(messages) ? messages : [];
                    state.chatMessages[conversationId] = normalized;
                    return normalized;
                } catch (error) {
                    console.error('Error loading chat messages:', error);
                    return state.chatMessages[conversationId] || [];
                }
            }

            function updateNotificationIndicator() {
                if (!chatNotificationDot) {
                    return;
                }
                const totalUnread = (state.conversations || []).reduce((sum, convo) => sum + (convo.unread_count || 0), 0);
                if (totalUnread > 0) {
                    chatNotificationDot.classList.remove('hidden');
                } else {
                    chatNotificationDot.classList.add('hidden');
                }
            }

            function getConversationDisplayName(convo) {
                if (!convo) {
                    return 'گفتگو';
                }
                if (convo.display_name) {
                    return convo.display_name;
                }
                const participants = Array.isArray(convo.participants) ? convo.participants : [];
                if (participants.length) {
                    const relevantParticipants = participants.filter(participant => participant && participant.id !== CURRENT_USER.id);
                    const toDisplay = relevantParticipants.length ? relevantParticipants : participants;
                    const names = toDisplay.map(participant => {
                        if (!participant) {
                            return '';
                        }
                        if (participant.display_name) {
                            return participant.display_name;
                        }
                        if (participant.profile && (participant.profile.first_name || participant.profile.last_name)) {
                            const parts = [];
                            if (participant.profile.first_name) parts.push(participant.profile.first_name);
                            if (participant.profile.last_name) parts.push(participant.profile.last_name);
                            return parts.join(' ').trim();
                        }
                        if (participant.username) {
                            return participant.username;
                        }
                        if (typeof participant.id !== 'undefined') {
                            return `کاربر ${participant.id}`;
                        }
                        return '';
                    }).filter(Boolean);
                    if (names.length) {
                        return names.join(' ↔ ');
                    }
                }
                if (convo.username) {
                    return convo.username;
                }
                if (typeof convo.id === 'number') {
                    return `کاربر ${convo.id}`;
                }
                return 'گفتگو';
            }

            function populateChatList() {
                if (!chatList) {
                    return;
                }
                chatList.innerHTML = '';
                if (!state.conversations.length) {
                    chatList.innerHTML = '<p class="text-sm text-gray-500 p-3">گفتگویی یافت نشد.</p>';
                    updateNotificationIndicator();
                    return;
                }

                state.conversations.forEach(convo => {
                    const displayName = getConversationDisplayName(convo);
                    const lastMessage = convo.last_message || '';
                    const listItem = document.createElement('div');
                    listItem.className = 'p-3 flex items-center gap-3 hover:bg-gray-100 cursor-pointer border-b';
                    const avatarInitial = displayName.charAt(0) || '?';
                    listItem.innerHTML = `<img src="https://placehold.co/40x40/e0e7ff/4338ca?text=${avatarInitial}" class="w-10 h-10 rounded-full"><div><p class="font-bold">${displayName}</p><p class="text-sm text-gray-500 truncate">${lastMessage || 'بدون پیام'}</p></div>`;
                    listItem.addEventListener('click', () => {
                        renderMessages(convo).catch(error => {
                            console.error('Error rendering messages:', error);
                            chatMessagesContainer.innerHTML = '<p class="text-sm text-red-500">خطا در بارگذاری پیام‌ها.</p>';
                        });
                    });
                    chatList.appendChild(listItem);
                });

                updateNotificationIndicator();
            }

            function updateRecipientSelector() {
                if (!chatRecipientRow || !chatRecipientSelect) {
                    return;
                }
                const participants = Array.isArray(activeConversationParticipants)
                    ? activeConversationParticipants.filter(Boolean)
                    : [];
                const isPairConversation = activeConversationType === 'pair' && CURRENT_USER.isStaff && participants.length >= 2;
                if (!isPairConversation) {
                    chatRecipientRow.classList.add('hidden');
                    chatRecipientSelect.innerHTML = '';
                    if (chatRecipientTarget !== 'both') {
                        chatRecipientTarget = 'both';
                    }
                    return;
                }

                const options = ['<option value="both">ارسال برای هر دو نفر</option>'];
                participants.forEach(participant => {
                    if (typeof participant.id === 'undefined') {
                        return;
                    }
                    const label = participant.display_name
                        || (participant.profile && (participant.profile.first_name || participant.profile.last_name)
                            ? `${participant.profile.first_name || ''} ${participant.profile.last_name || ''}`.trim()
                            : participant.username || `کاربر ${participant.id}`);
                    options.push(`<option value="${participant.id}">${escapeHtml(label)}</option>`);
                });

                chatRecipientSelect.innerHTML = options.join('');
                const availableIds = new Set(participants.map(participant => String(participant.id)));
                if (!availableIds.has(String(chatRecipientTarget))) {
                    chatRecipientTarget = 'both';
                }
                chatRecipientSelect.value = chatRecipientTarget;
                chatRecipientRow.classList.remove('hidden');
            }

            function updateMessagesUI(conversationId) {
                if (!chatMessagesContainer) {
                    return;
                }
                const messages = state.chatMessages[conversationId] || [];
                chatMessagesContainer.innerHTML = '';
                if (!messages.length) {
                    chatMessagesContainer.innerHTML = '<p class="text-sm text-gray-500">پیامی ثبت نشده است.</p>';
                    return;
                }

                messages.forEach(msg => {
                    const isMe = msg.sender === CURRENT_USER.id;
                    const wrapper = document.createElement('div');
                    wrapper.className = `flex flex-col gap-1 ${isMe ? 'items-end' : 'items-start'}`;

                    const bubble = document.createElement('div');
                    bubble.className = `max-w-xs md:max-w-sm w-full rounded-2xl px-3 py-2 shadow ${isMe ? 'bg-indigo-500 text-white' : 'bg-gray-200 text-gray-800'}`;
                    bubble.classList.add('flex', 'flex-col', 'gap-2');

                    const hasText = !!(msg.text && msg.text.trim());
                    const hasFile = Boolean(msg.file);
                    const hasVoice = Boolean(msg.voice);

                    if (hasText) {
                        const textEl = document.createElement('div');
                        textEl.className = 'whitespace-pre-wrap leading-6 text-sm text-right break-words';
                        textEl.textContent = msg.text;
                        bubble.appendChild(textEl);
                    }

                    if (hasFile) {
                        const fileLink = document.createElement('a');
                        fileLink.href = msg.file;
                        fileLink.target = '_blank';
                        fileLink.rel = 'noopener noreferrer';
                        fileLink.className = `inline-flex items-center gap-2 text-sm font-medium ${isMe ? 'text-white underline-offset-4 hover:underline' : 'text-indigo-700 hover:text-indigo-900 underline-offset-4 hover:underline'}`;
                        fileLink.innerHTML = `<i class="fas fa-paperclip"></i><span>${extractFileName(msg.file)}</span>`;
                        bubble.appendChild(fileLink);
                    }

                    if (hasVoice) {
                        const audioContainer = document.createElement('div');
                        audioContainer.className = 'rounded-lg overflow-hidden bg-white';
                        const audioEl = document.createElement('audio');
                        audioEl.controls = true;
                        audioEl.preload = 'none';
                        audioEl.src = msg.voice;
                        audioEl.className = 'w-full';
                        audioContainer.appendChild(audioEl);
                        bubble.appendChild(audioContainer);
                    }

                    if (!hasText && !hasFile && !hasVoice) {
                        const placeholder = document.createElement('span');
                        placeholder.className = 'text-sm opacity-80';
                        placeholder.textContent = 'بدون محتوا';
                        bubble.appendChild(placeholder);
                    }

                    wrapper.appendChild(bubble);

                    const timestamp = document.createElement('span');
                    timestamp.className = `text-[11px] ${isMe ? 'text-indigo-100' : 'text-gray-500'}`;
                    timestamp.textContent = formatChatTimestamp(msg.timestamp);
                    wrapper.appendChild(timestamp);

                    chatMessagesContainer.appendChild(wrapper);
                });
                chatMessagesContainer.scrollTop = chatMessagesContainer.scrollHeight;
            }

            function haveMessagesChanged(previousMessages, nextMessages) {
                if (previousMessages.length !== nextMessages.length) {
                    return true;
                }
                if (!previousMessages.length) {
                    return false;
                }
                const prevLast = previousMessages[previousMessages.length - 1];
                const nextLast = nextMessages[nextMessages.length - 1];
                if (!prevLast && !nextLast) {
                    return false;
                }
                if (!prevLast || !nextLast) {
                    return true;
                }
                return prevLast.id !== nextLast.id
                    || prevLast.timestamp !== nextLast.timestamp
                    || prevLast.text !== nextLast.text
                    || prevLast.file !== nextLast.file
                    || prevLast.voice !== nextLast.voice
                    || prevLast.is_read !== nextLast.is_read;
            }

            function startMessagePolling(conversationId) {
                stopMessagePolling();
                if (!conversationId) {
                    return;
                }
                messagePollingInterval = setInterval(async () => {
                    try {
                        const previousMessages = state.chatMessages[conversationId] ? [...state.chatMessages[conversationId]] : [];
                        const latestMessages = await fetchChatMessages(conversationId, true);
                        if (haveMessagesChanged(previousMessages, latestMessages)) {
                            updateMessagesUI(conversationId);
                        }
                    } catch (error) {
                        console.error('Error polling messages:', error);
                    }
                }, CHAT_POLL_INTERVAL);
            }

            function stopMessagePolling() {
                if (messagePollingInterval) {
                    clearInterval(messagePollingInterval);
                    messagePollingInterval = null;
                }
            }

            function startConversationPolling() {
                if (conversationPollingInterval) {
                    return;
                }
                conversationPollingInterval = setInterval(async () => {
                    if (chatWindow.classList.contains('hidden')) {
                        stopConversationPolling();
                        return;
                    }
                    try {
                        await loadConversations(true);
                        if (!chatList.classList.contains('hidden')) {
                            populateChatList();
                        }
                    } catch (error) {
                        console.error('Error refreshing conversations:', error);
                    }
                }, CHAT_POLL_INTERVAL);
            }

            function stopConversationPolling() {
                if (conversationPollingInterval) {
                    clearInterval(conversationPollingInterval);
                    conversationPollingInterval = null;
                }
            }

            async function handleSendMessage() {
                if (!chatInput || !chatSendBtn) {
                    return;
                }
                if (!activeConversationId) {
                    showToast('ابتدا یک گفتگو را انتخاب کنید.', 'error');
                    return;
                }

                const text = chatInput.value.trim();
                const hasFile = !!chatSelectedFile;
                const hasVoice = !!chatVoiceBlob;

                if (!text && !hasFile && !hasVoice) {
                    showToast('لطفا پیام متنی، فایل یا پیام صوتی اضافه کنید.', 'error');
                    chatInput.focus();
                    return;
                }

                const formData = new FormData();
                if (text) {
                    formData.append('text', text);
                }
                if (hasFile && chatSelectedFile) {
                    formData.append('file', chatSelectedFile);
                }
                if (hasVoice && chatVoiceBlob) {
                    const voiceType = chatVoiceBlob.type || 'audio/webm';
                    const voiceFileName = `voice-${Date.now()}.webm`;
                    if (typeof File !== 'undefined') {
                        const voiceFile = new File([chatVoiceBlob], voiceFileName, { type: voiceType });
                        formData.append('voice', voiceFile);
                    } else {
                        formData.append('voice', chatVoiceBlob, voiceFileName);
                    }
                }

                chatSendBtn.disabled = true;
                chatSendBtn.classList.add('opacity-50', 'cursor-not-allowed');
                try {
                    const encodedId = encodeURIComponent(activeConversationId);
                    if (activeConversationType === 'pair' && CURRENT_USER.isStaff) {
                        formData.append('target', chatRecipientTarget || 'both');
                    }
                    const response = await fetchJSON(`/api/chat/messages/${encodedId}/`, {
                        method: 'POST',
                        headers: { 'X-CSRFToken': csrftoken },
                        body: formData,
                    });

                    const responses = Array.isArray(response) ? response : (response ? [response] : []);
                    if (!Array.isArray(state.chatMessages[activeConversationId])) {
                        state.chatMessages[activeConversationId] = [];
                    }
                    responses.forEach(message => {
                        if (message) {
                            state.chatMessages[activeConversationId].push(message);
                        }
                    });
                    updateMessagesUI(activeConversationId);
                    if (chatInput) {
                        chatInput.value = '';
                        chatInput.focus();
                    }
                    clearFileAttachment();
                    removeVoiceAttachment({ notify: false });
                    const refreshedConversations = await loadConversations(true);
                    if (Array.isArray(refreshedConversations)) {
                        const updatedConversation = refreshedConversations.find(item => item && item.id === activeConversationId);
                        if (updatedConversation) {
                            activeConversationType = updatedConversation.type || activeConversationType;
                            activeConversationDisplayName = updatedConversation.display_name || getConversationDisplayName(updatedConversation);
                            activeConversationParticipants = Array.isArray(updatedConversation.participants) ? updatedConversation.participants.slice() : activeConversationParticipants;
                            chatTitle.textContent = activeConversationDisplayName || 'چت';
                            updateRecipientSelector();
                        }
                    }
                    if (!chatList.classList.contains('hidden')) {
                        populateChatList();
                    }
                } catch (error) {
                    console.error('Error sending message:', error);
                    showToast(error.message || 'ارسال پیام با خطا مواجه شد.', 'error');
                } finally {
                    chatSendBtn.disabled = false;
                    chatSendBtn.classList.remove('opacity-50', 'cursor-not-allowed');
                }
            }

            const hideEmojiPicker = () => {
                if (!emojiPickerElement) {
                    return;
                }
                emojiPickerElement.classList.add('hidden');
                emojiPickerElement.style.display = 'none';
                emojiPickerElement.style.visibility = 'hidden';
                emojiPickerVisible = false;
            };

            const positionEmojiPicker = () => {
                if (!emojiPickerElement || !chatEmojiBtn) {
                    return;
                }
                const buttonRect = chatEmojiBtn.getBoundingClientRect();
                emojiPickerElement.style.display = 'grid';
                emojiPickerElement.style.visibility = 'hidden';
                const pickerRect = emojiPickerElement.getBoundingClientRect();
                let left = buttonRect.left + (buttonRect.width / 2) - (pickerRect.width / 2);
                let top = buttonRect.top - pickerRect.height - 8;
                if (top < 8) {
                    top = buttonRect.bottom + 8;
                }
                if (left < 8) {
                    left = 8;
                }
                const maxLeft = window.innerWidth - pickerRect.width - 8;
                if (left > maxLeft) {
                    left = maxLeft;
                }
                emojiPickerElement.style.left = `${left}px`;
                emojiPickerElement.style.top = `${top}px`;
                emojiPickerElement.style.visibility = 'visible';
            };

            const showEmojiPicker = () => {
                if (!chatEmojiBtn || !chatInput) {
                    return;
                }
                if (!emojiPickerElement) {
                    emojiPickerElement = document.createElement('div');
                    emojiPickerElement.id = 'chat-emoji-picker';
                    emojiPickerElement.className = 'hidden fixed bg-white border border-gray-200 rounded-xl shadow-2xl p-2 grid grid-cols-8 gap-1 text-xl z-[1000]';
                    emojiPickerElement.setAttribute('dir', 'ltr');

                    EMOJI_PICKER_EMOJIS.forEach((emoji) => {
                        const button = document.createElement('button');
                        button.type = 'button';
                        button.className = 'w-9 h-9 flex items-center justify-center rounded-lg hover:bg-indigo-50 focus:outline-none focus:ring-2 focus:ring-indigo-500';
                        button.textContent = emoji;
                        button.addEventListener('click', (event) => {
                            event.preventDefault();
                            event.stopPropagation();
                            const start = chatInput.selectionStart ?? chatInput.value.length;
                            const end = chatInput.selectionEnd ?? chatInput.value.length;
                            const currentValue = chatInput.value;
                            chatInput.value = `${currentValue.slice(0, start)}${emoji}${currentValue.slice(end)}`;
                            const cursorPosition = start + emoji.length;
                            chatInput.focus();
                            chatInput.setSelectionRange(cursorPosition, cursorPosition);
                            hideEmojiPicker();
                        });
                        emojiPickerElement.appendChild(button);
                    });

                    document.body.appendChild(emojiPickerElement);
                }

                emojiPickerElement.classList.remove('hidden');
                emojiPickerElement.style.display = 'grid';
                emojiPickerElement.style.visibility = 'hidden';
                positionEmojiPicker();
                emojiPickerVisible = true;
            };

            function initializeEmojiPicker() {
                if (!chatEmojiBtn || !chatInput) {
                    return;
                }
                if (chatEmojiBtn.dataset.emojiPickerInitialized === 'true') {
                    return;
                }
                chatEmojiBtn.dataset.emojiPickerInitialized = 'true';

                chatEmojiBtn.addEventListener('click', (event) => {
                    event.preventDefault();
                    event.stopPropagation();
                    if (emojiPickerVisible) {
                        hideEmojiPicker();
                    } else {
                        showEmojiPicker();
                    }
                });

                document.addEventListener('click', (event) => {
                    if (!emojiPickerVisible) {
                        return;
                    }
                    if (emojiPickerElement && (emojiPickerElement === event.target || emojiPickerElement.contains(event.target))) {
                        return;
                    }
                    if (event.target === chatEmojiBtn) {
                        return;
                    }
                    hideEmojiPicker();
                });

                window.addEventListener('resize', () => {
                    if (emojiPickerVisible) {
                        positionEmojiPicker();
                    }
                });

                if (chatWindow) {
                    chatWindow.addEventListener('scroll', () => {
                        if (emojiPickerVisible) {
                            positionEmojiPicker();
                        }
                    });
                }
            }

            const openModal = (modalId) => {
                const modal = document.getElementById(modalId);
                if (modal) {
                    modalBackdrop.classList.remove('hidden');
                    modal.classList.remove('hidden');
                }
            };

            const closeModal = (modalId) => {
                const modal = document.getElementById(modalId);
                if (modal) {
                    const content = modal.querySelector('.modal-enter');
                    if (content) content.classList.replace('modal-enter', 'modal-leave');
                    setTimeout(() => {
                        modalBackdrop.classList.add('hidden');
                        modal.classList.add('hidden');
                        if (content) content.classList.replace('modal-leave', 'modal-enter');
                    }, 300);
                }
                if (modalId === 'course-details-modal') {
                    activeCourseId = null;
                }
            };

            async function openCourseDetailsModal(course) {
                if (!course) {
                    return;
                }
                if (CURRENT_USER.isStaff) {
                    try {
                        await getAdminData();
                    } catch (error) {
                        console.error('Error loading admin data before opening course details:', error);
                    }
                }
                activeCourseId = course.id;
                renderCourseDetails(course);
                openModal('course-details-modal');
                refreshCourse(course.id, { reRenderModal: true, suppressErrorToast: true }).catch(error => {
                    console.error('Error refreshing course details:', error);
                });
            }

            const createCourseCard = (course) => {
                const card = document.createElement('div');
                card.className = 'bg-white p-3 rounded-xl shadow-sm mb-3 course-card cursor-pointer';
                const totalSessions = course.sessions.length || 4;
                const completedSessions = course.sessions.filter(s => s.completed).length;
                const progressPercentage = totalSessions ? (completedSessions / totalSessions) * 100 : 0;

                card.innerHTML = `
                    <div class="flex justify-between items-start">
                        <div>
                            <p class="font-bold text-gray-800">${course.studentName}</p>
                            <p class="text-sm text-indigo-600 font-semibold">${course.time || '—'}</p>
                        </div>
                        <div class="text-gray-400 text-lg hover:text-indigo-600">
                            <i class="fa-solid fa-square-arrow-up-right"></i>
                        </div>
                    </div>
                    <div class="mt-3">
                        <p class="text-xs text-gray-500 mb-1">پیشرفت دوره (${completedSessions} از ${totalSessions})</p>
                        <div class="w-full bg-gray-200 rounded-full h-1.5">
                            <div class="bg-green-500 h-1.5 rounded-full" style="width: ${progressPercentage}%"></div>
                        </div>
                    </div>
                `;
                card.addEventListener('click', () => openCourseDetailsModal(course));
                return card;
            };

            const renderCalendar = () => {
                if (!calendarGrid) return;
                calendarGrid.innerHTML = '';
                let filteredCourses = [...state.courses];

                if (currentRole === 'advisor' && CURRENT_USER.advisorId) {
                    filteredCourses = filteredCourses.filter(course => course.advisorId === CURRENT_USER.advisorId);
                } else if (currentRole === 'student' && CURRENT_USER.studentId) {
                    filteredCourses = filteredCourses.filter(course => course.studentId === CURRENT_USER.studentId);
                } else if (currentRole === 'admin' && CURRENT_USER.isStaff && advisorFilter) {
                    const selectedAdvisorId = advisorFilter.value || 'all';
                    if (selectedAdvisorId !== 'all') {
                        filteredCourses = filteredCourses.filter(course => String(course.advisorId) === selectedAdvisorId);
                    }
                }

                daysOfWeek.forEach(day => {
                    const column = document.createElement('div');
                    column.className = 'day-column p-2';
                    column.innerHTML = `<h3 class="font-extrabold text-center p-2 text-gray-700">${day}</h3>`;
                    const dayCourses = filteredCourses.filter(course => course.dayOfWeek === day);
                    if (!dayCourses.length) {
                        const emptyMessage = document.createElement('p');
                        emptyMessage.className = 'text-sm text-gray-400 text-center py-4';
                        emptyMessage.textContent = 'جلسه‌ای ثبت نشده است.';
                        column.appendChild(emptyMessage);
                    } else {
                        dayCourses.forEach(course => column.appendChild(createCourseCard(course)));
                    }
                    calendarGrid.appendChild(column);
                });
            };

            const switchRole = (role, buttonElement) => {
                if (role === 'admin' && !CURRENT_USER.isStaff) {
                    alert('شما دسترسی ادمین ندارید.');
                    return;
                }
                currentRole = role;
                document.querySelectorAll('.view-switcher-active').forEach(btn => btn.classList.remove('view-switcher-active'));
                if (buttonElement) {
                    buttonElement.classList.add('view-switcher-active');
                }
                updateRoleIndicator();
                const showAdminControls = role === 'admin' && CURRENT_USER.isStaff;
                adminControls.classList.toggle('hidden', !showAdminControls);
                adminControls.classList.toggle('flex', showAdminControls);
                studentControls.classList.toggle('hidden', role !== 'student');
                studentControls.classList.toggle('flex', role === 'student');
                setAdvisorFilterDisabled(!showAdminControls);
                if (role === 'student') {
                    loadStudentPayments({ notify: false }).catch(error => {
                        console.error('Error loading student payments:', error);
                    });
                    startStudentPaymentPolling();
                } else {
                    stopStudentPaymentPolling();
                }
                chatWindow.classList.add('hidden');
                chatMessagesView.classList.add('hidden');
                chatMessagesView.style.display = 'none';
                chatList.classList.remove('hidden');
                stopConversationPolling();
                stopMessagePolling();
                activeConversationId = null;
                activeConversationDisplayName = '';
                activeConversationParticipants = [];
                activeConversationType = 'direct';
                chatRecipientTarget = 'both';
                updateRecipientSelector();
                renderCalendar();
            };

            async function renderMessages(conversation, options = {}) {
                if (!conversation || !conversation.id) {
                    showToast('شناسه گفتگو نامعتبر است.', 'error');
                    return;
                }
                const { force = false } = options;
                activeConversationId = conversation.id;
                activeConversationType = conversation.type || 'direct';
                activeConversationDisplayName = conversation.display_name || getConversationDisplayName(conversation);
                activeConversationParticipants = Array.isArray(conversation.participants) ? conversation.participants.slice() : [];
                chatRecipientTarget = 'both';

                resetChatComposer({ clearText: true });
                chatList.classList.add('hidden');
                chatMessagesView.style.display = 'flex';
                chatMessagesView.classList.remove('hidden');
                backToChatsBtn.classList.remove('hidden');
                chatTitle.textContent = activeConversationDisplayName || 'چت';
                chatMessagesContainer.innerHTML = '';
                updateRecipientSelector();

=======
                updateRoleIndicator();
                const showAdminControls = role === 'admin' && CURRENT_USER.isStaff;
                adminControls.classList.toggle('hidden', !showAdminControls);
                adminControls.classList.toggle('flex', showAdminControls);
                studentControls.classList.toggle('hidden', role !== 'student');
                studentControls.classList.toggle('flex', role === 'student');
                setAdvisorFilterDisabled(!showAdminControls);
                if (role === 'student') {
                    loadStudentPayments({ notify: false }).catch(error => {
                        console.error('Error loading student payments:', error);
                    });
                    startStudentPaymentPolling();
                } else {
                    stopStudentPaymentPolling();
                }
                chatWindow.classList.add('hidden');
                chatMessagesView.classList.add('hidden');
                chatMessagesView.style.display = 'none';
                chatList.classList.remove('hidden');
                stopConversationPolling();
                stopMessagePolling();
                activeConversationId = null;
                activeConversationDisplayName = '';
                activeConversationParticipants = [];
                activeConversationType = 'direct';
                chatRecipientTarget = 'both';
                updateRecipientSelector();
                renderCalendar();
            };

            async function renderMessages(conversation, options = {}) {
                if (!conversation || !conversation.id) {
                    showToast('شناسه گفتگو نامعتبر است.', 'error');
                    return;
                }
                const { force = false } = options;
                activeConversationId = conversation.id;
                activeConversationType = conversation.type || 'direct';
                activeConversationDisplayName = conversation.display_name || getConversationDisplayName(conversation);
                activeConversationParticipants = Array.isArray(conversation.participants) ? conversation.participants.slice() : [];
                chatRecipientTarget = 'both';

                resetChatComposer({ clearText: true });
                chatList.classList.add('hidden');
                chatMessagesView.style.display = 'flex';
                chatMessagesView.classList.remove('hidden');
                backToChatsBtn.classList.remove('hidden');
                chatTitle.textContent = activeConversationDisplayName || 'چت';
                chatMessagesContainer.innerHTML = '';
                updateRecipientSelector();

>>>>>>> f109b1f1
                await fetchChatMessages(activeConversationId, force);
                updateMessagesUI(activeConversationId);
                chatInput?.focus();

                const refreshed = await loadConversations(true);
                if (Array.isArray(refreshed)) {
                    const updatedConversation = refreshed.find(item => item && item.id === activeConversationId);
                    if (updatedConversation) {
                        activeConversationType = updatedConversation.type || activeConversationType;
                        activeConversationDisplayName = updatedConversation.display_name || getConversationDisplayName(updatedConversation);
                        activeConversationParticipants = Array.isArray(updatedConversation.participants) ? updatedConversation.participants.slice() : activeConversationParticipants;
                        chatTitle.textContent = activeConversationDisplayName || 'چت';
                        updateRecipientSelector();
                    }
                }

                startMessagePolling(activeConversationId);
            }

            async function renderChatList(force = false) {
                resetChatComposer({ clearText: true });
                chatMessagesContainer.innerHTML = '';
                chatMessagesView.classList.add('hidden');
                chatMessagesView.style.display = 'none';
                chatList.classList.remove('hidden');
                backToChatsBtn.classList.add('hidden');
                chatTitle.textContent = 'چت‌ها';
                activeConversationId = null;
                activeConversationDisplayName = '';
                activeConversationParticipants = [];
                activeConversationType = 'direct';
                chatRecipientTarget = 'both';
                updateRecipientSelector();
                stopMessagePolling();

                if (force) {
                    await loadConversations(true);
                } else if (!state.conversationsLoaded) {
                    await loadConversations();
                }

                populateChatList();
            }

            async function getAdminData(force = false) {
                if (!CURRENT_USER.isStaff) {
                    return null;
                }
                if (state.adminData && !force) {
                    return state.adminData;
                }
                try {
                    const data = await fetchJSON('/api/admin-panel-data/');
                    state.adminData = data;
                    return data;
                } catch (error) {
                    if (error.status !== 403) {
                        console.error('Error fetching admin data:', error);
                    }
                    state.adminData = null;
                    return null;
                }
            }

            const renderAdminView = async (viewName) => {
                if (!CURRENT_USER.isStaff) {
                    adminPanelContent.innerHTML = '<p class="text-sm text-gray-600">دسترسی ادمین برای شما فعال نیست.</p>';
                    return;
                }

                document.querySelectorAll('#admin-menu .admin-menu-item').forEach(item => item.classList.remove('active'));
                const activeButton = document.querySelector(`#admin-menu .admin-menu-item[data-view="${viewName}"]`);
                if (activeButton) {
                    activeButton.classList.add('active');
                }

                adminPanelContent.innerHTML = '<div class="loader" style="border: 4px solid #f3f3f3; border-top: 4px solid #4f46e5; border-radius: 50%; width: 30px; height: 30px; animation: spin 1s linear infinite; margin: 20px auto;"></div>';

                let data = null;
                if (['add-student', 'assign-student', 'manage-advisors'].includes(viewName)) {
                    data = await getAdminData();
                    if (!data) {
                        adminPanelContent.innerHTML = '<p class="text-red-500">امکان بارگذاری اطلاعات وجود ندارد.</p>';
                        return;
                    }
                }

                let content = '';
                switch (viewName) {
                    case 'add-student': {
                        const gradeOptions = data.grades.map(g => `<option value="${g.id}">${g.name}</option>`).join('');
                        const majorOptions = data.majors.map(m => `<option value="${m.id}">${m.name}</option>`).join('');
                        content = `
                            <h3 class="text-xl font-bold mb-4">فرم افزودن دانش‌آموز جدید</h3>
                            <form id="add-student-form" class="space-y-4">
                                <div><label class="block text-sm font-medium text-gray-700">نام</label><input name="first_name" type="text" required class="mt-1 block w-full border border-gray-300 rounded-md shadow-sm p-2"></div>
                                <div><label class="block text-sm font-medium text-gray-700">نام خانوادگی</label><input name="last_name" type="text" required class="mt-1 block w-full border border-gray-300 rounded-md shadow-sm p-2"></div>
                                <div><label class="block text-sm font-medium text-gray-700">شماره موبایل</label><input name="phone_number" type="text" required class="mt-1 block w-full border border-gray-300 rounded-md shadow-sm p-2"></div>
                                <div><label class="block text-sm font-medium text-gray-700">پایه تحصیلی</label><select name="grade_id" class="mt-1 block w-full border border-gray-300 rounded-md shadow-sm p-2">${gradeOptions}</select></div>
                                <div><label class="block text-sm font-medium text-gray-700">رشته</label><select name="major_id" class="mt-1 block w-full border border-gray-300 rounded-md shadow-sm p-2">${majorOptions}</select></div>
                                <div class="text-left"><button type="submit" class="px-4 py-2 bg-indigo-600 text-white rounded-lg">افزودن</button></div>
                            </form>`;
                        break;
                    }
                    case 'assign-student': {
                        const studentOptions = data.students.map(s => `<option value="${s.id}">${s.name}</option>`).join('');
                        const advisorOptions = data.advisors.map(a => `<option value="${a.id}">${a.name}</option>`).join('');
                        const dayOptions = daysOfWeek.map(d => `<option value="${d}">${d}</option>`).join('');
                        content = `
                            <h3 class="text-xl font-bold mb-4">تخصیص دانش‌آموز به مشاور</h3>
                            <form id="assign-student-form" class="space-y-4">
                                <div><label class="block text-sm font-medium text-gray-700">انتخاب دانش‌آموز</label><select name="student_id" class="mt-1 block w-full border border-gray-300 rounded-md shadow-sm p-2">${studentOptions}</select></div>
                                <div><label class="block text-sm font-medium text-gray-700">انتخاب مشاور</label><select name="advisor_id" class="mt-1 block w-full border border-gray-300 rounded-md shadow-sm p-2">${advisorOptions}</select></div>
                                <div><label class="block text-sm font-medium text-gray-700">روز جلسه</label><select name="day_of_week" class="mt-1 block w-full border border-gray-300 rounded-md shadow-sm p-2">${dayOptions}</select></div>
                                <div>
                                    <label class="block text-sm font-medium text-gray-700">تاریخ اولین جلسه</label>
                                    <div class="mt-1 relative">
                                        <input id="assign-start-date-display" type="text" required autocomplete="off" placeholder="انتخاب تاریخ (مثال: ۱۴۰۲/۰۱/۱۵)" class="block w-full border border-gray-300 rounded-md shadow-sm p-2 pr-10 focus:ring-2 focus:ring-indigo-500 focus:border-transparent">
                                        <span class="absolute inset-y-0 left-0 flex items-center pl-3 text-gray-400"><i class="far fa-calendar-alt"></i></span>
                                        <input id="assign-start-date-hidden" type="hidden" name="start_date">
                                    </div>
                                </div>
                                <div>
                                    <label class="block text-sm font-medium text-gray-700">ساعت جلسه</label>
                                    <select name="start_time" id="assign-start-time-select" required class="mt-1 block w-full border border-gray-300 rounded-md shadow-sm p-2"></select>
                                    <p id="assign-slot-message" class="mt-2 text-xs text-gray-500"></p>
                                </div>
                                <div class="text-left"><button type="submit" class="px-4 py-2 bg-indigo-600 text-white rounded-lg">تخصیص</button></div>
                            </form>`;
                        break;
                    }
                    case 'manage-advisors': {
                        const advisorList = Array.isArray(data.advisors) ? data.advisors.slice() : [];
                        const hasAdvisors = advisorList.length > 0;
                        const advisorSelectOptions = hasAdvisors
                            ? ['<option value="">انتخاب مشاور</option>', ...advisorList.map(advisor => {
                                const name = advisor?.full_name || advisor?.name || `مشاور ${advisor?.id || ''}`;
                                return `<option value="${advisor.id}">${escapeHtml(name)}</option>`;
                            })].join('')
                            : '<option value="">مشاوری ثبت نشده است</option>';
                        const dayOptions = daysOfWeek.map(d => `<option value="${d}">${d}</option>`).join('');
                        const advisorCards = hasAdvisors
                            ? advisorList.map(advisor => {
                                const slots = Array.isArray(advisor.working_hours) ? advisor.working_hours : [];
                                const phone = advisor?.phone_number ? `<span class="inline-flex items-center gap-1"><i class="fas fa-phone text-indigo-500"></i>${escapeHtml(advisor.phone_number)}</span>` : '';
                                const telegram = advisor?.telegram_chat_id ? `<span class="inline-flex items-center gap-1"><i class="fab fa-telegram text-indigo-500"></i>${escapeHtml(advisor.telegram_chat_id)}</span>` : '';
                                const metaParts = [phone, telegram].filter(Boolean);
                                let slotContent = '<p class="text-sm text-gray-500">بازه‌ای ثبت نشده است.</p>';
                                if (slots.length) {
                                    const items = slots.map(slot => {
                                        const assignedCount = Number(slot?.assigned_count || 0);
                                        const maxCount = Number(slot?.max_students || 0);
                                        const remaining = Number(slot?.remaining_capacity || 0);
                                        const capacityClass = remaining > 0 ? 'text-green-600' : 'text-red-500';
                                        const capacityText = remaining > 0 ? `ظرفیت باقی‌مانده: ${remaining}` : 'ظرفیت تکمیل است';
                                        const removeDisabled = assignedCount > 0;
                                        const removeButton = removeDisabled
                                            ? '<button type="button" class="text-xs text-gray-400 cursor-not-allowed opacity-60" disabled>حذف</button>'
                                            : `<button type="button" class="remove-availability-btn text-xs text-red-600 hover:text-red-700" data-availability-id="${slot.id}">حذف</button>`;
                                        return `
                                            <li class="flex flex-wrap items-center justify-between gap-2 rounded-lg border border-gray-200 px-3 py-2 bg-gray-50">
                                                <div class="text-sm text-gray-700 flex flex-wrap items-center gap-2">
                                                    <span class="font-medium text-gray-800">${escapeHtml(slot.day_label || slot.day_of_week || '')}</span>
                                                    <span class="text-gray-400">•</span>
                                                    <span>${escapeHtml(slot.start_time || '')} تا ${escapeHtml(slot.end_time || '')}</span>
                                                    <span class="text-gray-400">•</span>
                                                    <span class="${capacityClass}">${escapeHtml(`ظرفیت: ${assignedCount}/${maxCount}`)}</span>
                                                    <span class="text-gray-400">•</span>
                                                    <span class="${capacityClass}">${escapeHtml(capacityText)}</span>
                                                </div>
                                                ${removeButton}
                                            </li>
                                        `;
                                    }).join('');
                                    slotContent = `<ul class="space-y-2">${items}</ul>`;
                                }
                                const meta = metaParts.length ? `<div class="mt-1 text-xs text-gray-500 flex flex-wrap items-center gap-2">${metaParts.join('<span class="text-gray-400">|</span>')}</div>` : '';
                                const advisorName = advisor?.full_name || advisor?.name || 'مشاور';
                                return `
                                    <div class="border border-gray-200 rounded-xl p-4 space-y-3 bg-white shadow-sm">
                                        <div>
                                            <h4 class="text-base font-semibold text-gray-800">${escapeHtml(advisorName)}</h4>
                                            ${meta}
                                        </div>
                                        <div>
                                            <h5 class="text-sm font-semibold text-gray-700 mb-2">ساعات کاری</h5>
                                            ${slotContent}
                                        </div>
                                    </div>
                                `;
                            }).join('')
                            : '<p class="text-sm text-gray-500">تا کنون مشاوری ثبت نشده است.</p>';

                        content = `
                            <div class="space-y-6">
                                <section class="bg-white rounded-xl shadow-sm border border-gray-100 p-4 space-y-4">
                                    <h3 class="text-lg font-bold text-gray-800">افزودن مشاور جدید</h3>
                                    <form id="create-advisor-form" class="grid gap-4 md:grid-cols-2">
                                        <div>
                                            <label class="block text-sm font-medium text-gray-700">نام</label>
                                            <input name="first_name" type="text" required autocomplete="off" class="mt-1 block w-full border border-gray-300 rounded-md shadow-sm p-2">
                                        </div>
                                        <div>
                                            <label class="block text-sm font-medium text-gray-700">نام خانوادگی</label>
                                            <input name="last_name" type="text" required autocomplete="off" class="mt-1 block w-full border border-gray-300 rounded-md shadow-sm p-2">
                                        </div>
                                        <div>
                                            <label class="block text-sm font-medium text-gray-700">شماره موبایل</label>
                                            <input name="phone_number" type="text" required autocomplete="off" class="mt-1 block w-full border border-gray-300 rounded-md shadow-sm p-2">
                                        </div>
                                        <div>
                                            <label class="block text-sm font-medium text-gray-700">ایمیل (اختیاری)</label>
                                            <input name="email" type="email" autocomplete="off" class="mt-1 block w-full border border-gray-300 rounded-md shadow-sm p-2">
                                        </div>
                                        <div class="md:col-span-2">
                                            <label class="block text-sm font-medium text-gray-700">شناسه تلگرام (اختیاری)</label>
                                            <input name="telegram_chat_id" type="text" autocomplete="off" class="mt-1 block w-full border border-gray-300 rounded-md shadow-sm p-2">
                                        </div>
                                        <div class="md:col-span-2 text-left">
                                            <button type="submit" class="px-4 py-2 bg-indigo-600 text-white rounded-lg hover:bg-indigo-700">ثبت مشاور</button>
                                        </div>
                                    </form>
                                </section>
                                <section class="bg-white rounded-xl shadow-sm border border-gray-100 p-4 space-y-4">
                                    <h3 class="text-lg font-bold text-gray-800">تعریف بازه کاری مشاور</h3>
                                    <form id="add-availability-form" class="grid gap-4 md:grid-cols-2">
                                        <div>
                                            <label class="block text-sm font-medium text-gray-700">مشاور</label>
                                            <select name="advisor_id" id="availability-advisor-select" class="mt-1 block w-full border border-gray-300 rounded-md shadow-sm p-2" ${hasAdvisors ? '' : 'disabled'}>${advisorSelectOptions}</select>
                                        </div>
                                        <div>
                                            <label class="block text-sm font-medium text-gray-700">روز</label>
                                            <select name="day_of_week" class="mt-1 block w-full border border-gray-300 rounded-md shadow-sm p-2" ${hasAdvisors ? '' : 'disabled'}>${dayOptions}</select>
                                        </div>
                                        <div>
                                            <label class="block text-sm font-medium text-gray-700">ساعت شروع</label>
                                            <input name="start_time" type="time" required class="mt-1 block w-full border border-gray-300 rounded-md shadow-sm p-2" ${hasAdvisors ? '' : 'disabled'}>
                                        </div>
                                        <div>
                                            <label class="block text-sm font-medium text-gray-700">ساعت پایان</label>
                                            <input name="end_time" type="time" required class="mt-1 block w-full border border-gray-300 rounded-md shadow-sm p-2" ${hasAdvisors ? '' : 'disabled'}>
                                        </div>
                                        <div>
                                            <label class="block text-sm font-medium text-gray-700">ظرفیت دانش‌آموز</label>
                                            <input name="max_students" type="number" min="1" value="1" class="mt-1 block w-full border border-gray-300 rounded-md shadow-sm p-2" ${hasAdvisors ? '' : 'disabled'}>
                                        </div>
                                        <div class="md:col-span-2 text-left">
                                            <button type="submit" class="px-4 py-2 bg-indigo-600 text-white rounded-lg hover:bg-indigo-700" ${hasAdvisors ? '' : 'disabled'}>ثبت بازه</button>
                                        </div>
                                    </form>
                                    ${hasAdvisors ? '' : '<p class="text-xs text-gray-500">برای تعریف بازه کاری ابتدا مشاور ایجاد کنید.</p>'}
                                </section>
                                <section class="bg-white rounded-xl shadow-sm border border-gray-100 p-4 space-y-4">
                                    <h3 class="text-lg font-bold text-gray-800">لیست مشاوران و ساعات کاری</h3>
                                    ${advisorCards}
                                </section>
                            </div>
                        `;
                        break;
                    }
                    case 'financials': {
                        await loadPayments();
                        if (!state.payments.length) {
                            content = '<p class="text-sm text-gray-600">پرداختی برای نمایش وجود ندارد.</p>';
                        } else {
                            const statusLabels = {
                                pending: 'در انتظار تایید',
                                approved: 'تایید شده',
                                rejected: 'رد شده',
                            };
                            const statusClassMap = {
                                pending: 'text-amber-500',
                                approved: 'text-green-600',
                                rejected: 'text-red-500',
                            };
                            const rows = state.payments.map(payment => {
                                const actionButtons = payment.status === 'pending'
                                    ? `
                                        <div class="flex flex-wrap gap-2">
                                            <button data-payment-action="approve" data-payment-id="${payment.id}" class="approve-payment-btn px-3 py-1 bg-green-600 hover:bg-green-700 text-white text-xs rounded-md transition">تایید</button>
                                            <button data-payment-action="reject" data-payment-id="${payment.id}" class="reject-payment-btn px-3 py-1 bg-red-600 hover:bg-red-700 text-white text-xs rounded-md transition">رد</button>
                                        </div>
                                    `
                                    : '<span class="text-xs text-gray-400">---</span>';
                                return `
                                <tr class="border-b">
                                    <td class="px-3 py-2 text-sm text-gray-700">${payment.student_name || '---'}</td>
                                    <td class="px-3 py-2 text-sm text-gray-700">${Number(payment.amount).toLocaleString('fa-IR')}</td>
                                    <td class="px-3 py-2 text-sm text-gray-500">${payment.reference_number}</td>
                                    <td class="px-3 py-2 text-sm text-gray-500">${formatToJalali(payment.payment_date)}</td>
                                    <td class="px-3 py-2 text-sm font-semibold ${statusClassMap[payment.status] || 'text-gray-600'}">${payment.status_display || statusLabels[payment.status] || payment.status}</td>
                                    <td class="px-3 py-2">${actionButtons}</td>
                                </tr>
                            `;
                            }).join('');
                            content = `
                                <h3 class="text-xl font-bold mb-4">گزارش پرداخت‌ها</h3>
                                <div class="overflow-x-auto">
                                    <table id="admin-payments-table" class="min-w-full bg-white rounded-lg shadow-sm">
                                        <thead class="bg-gray-100 text-gray-700 text-sm">
                                            <tr>
                                                <th class="px-3 py-2 text-right font-semibold">دانش‌آموز</th>
                                                <th class="px-3 py-2 text-right font-semibold">مبلغ (تومان)</th>
                                                <th class="px-3 py-2 text-right font-semibold">شماره پیگیری</th>
                                                <th class="px-3 py-2 text-right font-semibold">تاریخ پرداخت</th>
                                                <th class="px-3 py-2 text-right font-semibold">وضعیت</th>
                                                <th class="px-3 py-2 text-right font-semibold">اقدامات</th>
                                            </tr>
                                        </thead>
                                        <tbody>${rows}</tbody>
                                    </table>
                                </div>`;
                        }
                        break;
                    }
                    case 'send-notification': {
                        if (!CURRENT_USER.isStaff) {
                            content = '<p class="text-sm text-gray-600">برای ارسال اعلان باید دسترسی ادمین داشته باشید.</p>';
                            break;
                        }

                        let loadError = null;
                        try {
                            await loadNotificationRecipients({ force: !state.notificationRecipientsLoaded });
                        } catch (error) {
                            loadError = error.message || state.notificationRecipientsError;
                        }

                        if (loadError) {
                            content = `<p class="text-sm text-red-500">${escapeHtml(loadError)}</p>`;
                            break;
                        }

                        const recipients = Array.isArray(state.notificationRecipients)
                            ? state.notificationRecipients
                            : [];

                        if (!recipients.length) {
                            content = '<p class="text-sm text-gray-600">هیچ مخاطبی برای ارسال اعلان یافت نشد.</p>';
                            break;
                        }

                        const recipientOptions = buildNotificationRecipientOptions(recipients);

                        content = `
                            <div class="space-y-6">
                                <h3 class="text-xl font-bold">ارسال اعلان جدید</h3>
                                <form id="send-notification-form" class="space-y-4">
                                    <div>
                                        <label class="block text-sm font-medium text-gray-700 mb-1">انتخاب مخاطبان</label>
                                        <select id="notification-recipient-select" class="w-full border border-gray-300 rounded-md shadow-sm" multiple>
                                            ${recipientOptions}
                                        </select>
                                        <p class="mt-2 text-xs text-gray-500">با تایپ نام یا شماره می‌توانید مخاطب مورد نظر را سریع‌تر بیابید.</p>
                                    </div>
                                    <div>
                                        <label class="block text-sm font-medium text-gray-700 mb-1">متن اعلان</label>
                                        <textarea id="notification-message" rows="4" class="w-full border border-gray-300 rounded-md shadow-sm p-3 focus:ring-indigo-500 focus:border-indigo-500" placeholder="متن پیام را وارد کنید..."></textarea>
                                    </div>
                                    <div>
                                        <span class="block text-sm font-medium text-gray-700 mb-1">کانال‌های ارسال</span>
                                        <div class="flex flex-wrap gap-4 text-sm">
                                            <label class="inline-flex items-center gap-2">
                                                <input type="checkbox" name="channels" value="panel" class="rounded text-indigo-600" checked>
                                                <span>نمایش در پنل</span>
                                            </label>
                                            <label class="inline-flex items-center gap-2">
                                                <input type="checkbox" name="channels" value="telegram" class="rounded text-indigo-600">
                                                <span>تلگرام</span>
                                            </label>
                                            <label class="inline-flex items-center gap-2">
                                                <input type="checkbox" name="channels" value="sms" class="rounded text-indigo-600">
                                                <span>پیامک</span>
                                            </label>
                                        </div>
                                        <p class="mt-2 text-xs text-gray-500">برای ارسال تلگرام یا پیامک باید شناسه تلگرام و شماره موبایل در پروفایل کاربر ثبت شده باشد.</p>
                                    </div>
                                    <div id="notification-form-feedback" class="hidden text-sm"></div>
                                    <div class="flex justify-end">
                                        <button type="submit" class="px-4 py-2 bg-indigo-600 text-white rounded-lg hover:bg-indigo-700 transition">ارسال اعلان</button>
                                    </div>
                                </form>
                            </div>
                        `;
                        break;
                    }
                    case 'reports': {
                        await loadAdvisors();
                        const filters = ensureReportFilters();
                        const advisorList = Array.isArray(state.advisors) ? state.advisors.slice() : [];
                        const advisorValue = filters.advisorId && filters.advisorId !== 'all'
                            ? String(filters.advisorId)
                            : 'all';
                        const startLabel = filters.startDate ? formatToJalaliShort(filters.startDate) : '';
                        const endLabel = filters.endDate ? formatToJalaliShort(filters.endDate) : '';
                        const advisorOptions = [];
                        advisorOptions.push(`<option value="all"${advisorValue === 'all' ? ' selected' : ''}>همه مشاوران</option>`);
                        advisorList
                            .sort((a, b) => (a.full_name || '').localeCompare(b.full_name || '', 'fa'))
                            .forEach(advisor => {
                                if (!advisor || typeof advisor.id === 'undefined') {
                                    return;
                                }
                                const value = String(advisor.id);
                                const selected = advisorValue === value ? ' selected' : '';
                                const label = advisor.full_name || `مشاور ${advisor.id}`;
                                advisorOptions.push(`<option value="${value}"${selected}>${escapeHtml(label)}</option>`);
                            });

                        content = `
                            <div class="space-y-6">
                                <h3 class="text-xl font-bold">گزارش‌های مدیریتی</h3>
                                <form id="reports-filter-form" class="bg-white rounded-xl shadow-sm border border-gray-100 p-4 grid gap-4 md:grid-cols-2 xl:grid-cols-4">
                                    <div>
                                        <label class="block text-sm font-medium text-gray-700 mb-1">از تاریخ</label>
                                        <input id="report-start-display" type="text" class="w-full border border-gray-300 rounded-md shadow-sm p-2" placeholder="تاریخ شروع" autocomplete="off" value="${filters.startDate ? escapeHtml(startLabel) : ''}">
                                        <input id="report-start-hidden" type="hidden" value="${filters.startDate || ''}">
                                    </div>
                                    <div>
                                        <label class="block text-sm font-medium text-gray-700 mb-1">تا تاریخ</label>
                                        <input id="report-end-display" type="text" class="w-full border border-gray-300 rounded-md shadow-sm p-2" placeholder="تاریخ پایان" autocomplete="off" value="${filters.endDate ? escapeHtml(endLabel) : ''}">
                                        <input id="report-end-hidden" type="hidden" value="${filters.endDate || ''}">
                                    </div>
                                    <div>
                                        <label class="block text-sm font-medium text-gray-700 mb-1">مشاور</label>
                                        <select id="report-advisor-select" class="w-full border border-gray-300 rounded-md shadow-sm p-2">
                                            ${advisorOptions.join('')}
                                        </select>
                                    </div>
                                    <div class="flex items-end">
                                        <button id="reports-refresh-btn" type="submit" class="w-full px-4 py-2 bg-indigo-600 text-white rounded-lg hover:bg-indigo-700 transition">به‌روزرسانی گزارش</button>
                                    </div>
                                </form>
                                <div id="reports-results" class="space-y-6">
                                    <p class="text-sm text-gray-500">در حال آماده‌سازی گزارش‌ها...</p>
                                </div>
                            </div>
                        `;
                        break;
                    }
                    default:
                        content = '<p class="text-sm text-gray-600">یک گزینه را از منو انتخاب کنید.</p>';
                }

                adminPanelContent.innerHTML = content;

                if (viewName === 'reports') {
                    setupReportsView().catch(error => {
                        console.error('Error initializing reports view:', error);
                        renderReportsError(error?.message || 'خطا در آماده‌سازی گزارش‌ها.');
                    });
                }

                if (viewName === 'send-notification') {
                    const notificationForm = document.getElementById('send-notification-form');
                    const recipientSelect = document.getElementById('notification-recipient-select');
                    if (recipientSelect) {
                        initializeNotificationRecipientSelect(recipientSelect);
                    }
                    if (notificationForm) {
                        notificationForm.addEventListener('submit', handleSendNotificationSubmit);
                    }
                }

                const addStudentForm = document.getElementById('add-student-form');
                if (addStudentForm) {
                    addStudentForm.addEventListener('submit', handleAddStudent);
                }
                const assignStudentForm = document.getElementById('assign-student-form');
                const assignStartDisplay = document.getElementById('assign-start-date-display');
                const assignStartHidden = document.getElementById('assign-start-date-hidden');
                if (assignStartDisplay && assignStartHidden) {
                    setupJalaliDatePicker(assignStartDisplay, assignStartHidden);
                }
                if (assignStudentForm) {
                    const assignAdvisorSelect = assignStudentForm.querySelector('select[name="advisor_id"]');
                    const assignDaySelect = assignStudentForm.querySelector('select[name="day_of_week"]');
                    const assignTimeSelect = document.getElementById('assign-start-time-select');
                    const assignSlotMessage = document.getElementById('assign-slot-message');
                    const assignSubmitBtn = assignStudentForm.querySelector('button[type="submit"]');

                    const updateAssignSlotOptions = () => {
                        if (!assignTimeSelect) {
                            return;
                        }
                        const advisorId = Number(assignAdvisorSelect?.value || '');
                        const selectedDay = assignDaySelect?.value || '';
                        const dayCode = selectedDay ? (FA_TO_EN_DAYS[selectedDay] || selectedDay) : '';
                        const advisorInfo = Array.isArray(data?.advisors)
                            ? data.advisors.find(item => Number(item?.id) === advisorId)
                            : null;
                        const slots = advisorInfo && Array.isArray(advisorInfo.working_hours)
                            ? advisorInfo.working_hours.filter(slot => slot.day_of_week === dayCode)
                            : [];
                        const availableSlots = slots.filter(slot => Number(slot.remaining_capacity || 0) > 0);

                        assignTimeSelect.innerHTML = '';

                        if (!advisorId || !dayCode) {
                            assignTimeSelect.disabled = true;
                            if (assignSubmitBtn) assignSubmitBtn.disabled = true;
                            if (assignSlotMessage) assignSlotMessage.textContent = 'لطفاً مشاور و روز را انتخاب کنید.';
                            return;
                        }

                        if (!slots.length) {
                            assignTimeSelect.disabled = true;
                            if (assignSubmitBtn) assignSubmitBtn.disabled = true;
                            if (assignSlotMessage) assignSlotMessage.textContent = 'برای این روز بازه فعالی ثبت نشده است.';
                            return;
                        }

                        if (!availableSlots.length) {
                            assignTimeSelect.disabled = true;
                            if (assignSubmitBtn) assignSubmitBtn.disabled = true;
                            if (assignSlotMessage) assignSlotMessage.textContent = 'ظرفیت بازه‌های این روز تکمیل شده است.';
                            return;
                        }

                        availableSlots.forEach(slot => {
                            const option = document.createElement('option');
                            const startLabel = slot.start_time || '';
                            const endLabel = slot.end_time || '';
                            const remaining = Number(slot.remaining_capacity || 0);
                            option.value = startLabel;
                            option.textContent = `${startLabel} تا ${endLabel} (ظرفیت باقی‌مانده: ${remaining})`;
                            assignTimeSelect.appendChild(option);
                        });

                        assignTimeSelect.disabled = false;
                        if (assignSubmitBtn) assignSubmitBtn.disabled = false;
                        if (assignSlotMessage) assignSlotMessage.textContent = '';
                    };

                    if (assignAdvisorSelect) {
                        assignAdvisorSelect.addEventListener('change', updateAssignSlotOptions);
                    }
                    if (assignDaySelect) {
                        assignDaySelect.addEventListener('change', updateAssignSlotOptions);
                    }

                    updateAssignSlotOptions();
                    assignStudentForm.addEventListener('submit', handleAssignStudent);
                }

                const createAdvisorForm = document.getElementById('create-advisor-form');
                if (createAdvisorForm) {
                    createAdvisorForm.addEventListener('submit', handleCreateAdvisor);
                }

                const addAvailabilityForm = document.getElementById('add-availability-form');
                if (addAvailabilityForm) {
                    addAvailabilityForm.addEventListener('submit', handleAddAdvisorAvailability);
                }

                adminPanelContent.querySelectorAll('.remove-availability-btn').forEach(button => {
                    button.addEventListener('click', handleRemoveAvailabilityClick);
                });
                const adminPaymentsTable = document.getElementById('admin-payments-table');
                if (adminPaymentsTable) {
                    adminPaymentsTable.addEventListener('click', handleAdminPaymentAction);
                }
            };

            async function handleAdminPaymentAction(event) {
                const actionButton = event.target.closest('[data-payment-action]');
                if (!actionButton) {
                    return;
                }
                event.preventDefault();

                const paymentId = actionButton.dataset.paymentId;
                const action = actionButton.dataset.paymentAction;
                if (!paymentId || !action) {
                    return;
                }

                let requestBody = null;
                if (action === 'reject') {
                    const reason = prompt('دلیل رد پرداخت (اختیاری):');
                    if (reason === null) {
                        return;
                    }
                    if (reason.trim()) {
                        requestBody = { notes: reason.trim() };
                    }
                }

                const originalContent = actionButton.innerHTML;
                actionButton.disabled = true;
                actionButton.classList.add('opacity-70', 'cursor-not-allowed');
                actionButton.innerHTML = '<i class="fas fa-spinner fa-spin"></i>';

                try {
                    await updatePaymentStatus(paymentId, action, requestBody);
                    const message = action === 'approve' ? 'پرداخت با موفقیت تایید شد.' : 'پرداخت با موفقیت رد شد.';
                    showToast(message, action === 'approve' ? 'success' : 'info');
                    await renderAdminView('financials');
                } catch (error) {
                    actionButton.disabled = false;
                    actionButton.classList.remove('opacity-70', 'cursor-not-allowed');
                    actionButton.innerHTML = originalContent;
                    const message = error.message || 'بروزرسانی وضعیت پرداخت با خطا مواجه شد.';
                    showToast(message, 'error');
                }
            }

            async function handleAddStudent(event) {
                event.preventDefault();
                const formData = new FormData(event.target);
                const data = Object.fromEntries(formData.entries());

                try {
                    const response = await fetch('/api/add-student/', {
                        method: 'POST',
                        headers: { 'Content-Type': 'application/json', 'X-CSRFToken': csrftoken },
                        body: JSON.stringify(data),
                    });
                    const result = await response.json();
                    if (response.status === 201) {
                        alert(result.message);
                        state.adminData = null;
                        await renderAdminView('assign-student');
                    } else {
                        alert(`خطا: ${result.message || 'اطلاعات نامعتبر است.'}`);
                    }
                } catch (error) {
                    alert('یک خطای شبکه رخ داد.');
                }
            }

            async function handleAssignStudent(event) {
                event.preventDefault();
                const formData = new FormData(event.target);
                const data = Object.fromEntries(formData.entries());
                data.day_of_week = FA_TO_EN_DAYS[data.day_of_week] || data.day_of_week;

                try {
                    const response = await fetch('/api/assign-student/', {
                        method: 'POST',
                        headers: { 'Content-Type': 'application/json', 'X-CSRFToken': csrftoken },
                        body: JSON.stringify(data),
                    });
                    const result = await response.json();
                    if (response.status === 201) {
                        alert(result.message);
                        state.adminData = null;
                        await loadCourses();
                        updateAdvisorFilterOptions();
                        renderCalendar();
                        await renderAdminView('assign-student');
                    } else {
                        alert(`خطا: ${result.message || 'اطلاعات نامعتبر است.'}`);
                    }
                } catch (error) {
                    alert('یک خطای شبکه رخ داد.');
                }
            }

            async function handleCreateAdvisor(event) {
                event.preventDefault();
                const formData = new FormData(event.target);
                const payload = Object.fromEntries(formData.entries());
                payload.first_name = (payload.first_name || '').trim();
                payload.last_name = (payload.last_name || '').trim();
                payload.phone_number = (payload.phone_number || '').trim();
                payload.email = (payload.email || '').trim();
                if (!payload.first_name || !payload.last_name || !payload.phone_number) {
                    showToast('لطفاً نام، نام خانوادگی و شماره موبایل مشاور را تکمیل کنید.', 'error');
                    return;
                }

                try {
                    const response = await fetch('/api/admin/advisors/', {
                        method: 'POST',
                        headers: { 'Content-Type': 'application/json', 'X-CSRFToken': csrftoken },
                        body: JSON.stringify(payload),
                    });
                    const result = await response.json();
                    if (response.status === 201) {
                        showToast('مشاور جدید با موفقیت ثبت شد.', 'success');
                        event.target.reset();
                        state.adminData = null;
                        state.advisorsLoaded = false;
                        await loadAdvisors();
                        updateAdvisorFilterOptions();
                        await renderAdminView('manage-advisors');
                    } else {
                        showToast(result.message || 'ثبت مشاور با خطا مواجه شد.', 'error');
                    }
                } catch (error) {
                    showToast('ثبت مشاور با خطای شبکه مواجه شد.', 'error');
                }
            }

            async function handleAddAdvisorAvailability(event) {
                event.preventDefault();
                const formData = new FormData(event.target);
                const advisorId = formData.get('advisor_id');
                if (!advisorId) {
                    showToast('لطفاً مشاور را انتخاب کنید.', 'error');
                    return;
                }

                const payload = {
                    day_of_week: formData.get('day_of_week'),
                    start_time: formData.get('start_time'),
                    end_time: formData.get('end_time'),
                    max_students: formData.get('max_students'),
                };
                payload.day_of_week = payload.day_of_week ? (FA_TO_EN_DAYS[payload.day_of_week] || payload.day_of_week) : '';

                if (!payload.day_of_week) {
                    showToast('لطفاً روز بازه کاری را انتخاب کنید.', 'error');
                    return;
                }

                if (!payload.start_time || !payload.end_time) {
                    showToast('لطفاً ساعات شروع و پایان را مشخص کنید.', 'error');
                    return;
                }

                const maxStudentsValue = Number(payload.max_students || 1);
                payload.max_students = Number.isFinite(maxStudentsValue) && maxStudentsValue > 0 ? maxStudentsValue : 1;

                try {
                    const response = await fetch(`/api/admin/advisors/${advisorId}/availability/`, {
                        method: 'POST',
                        headers: { 'Content-Type': 'application/json', 'X-CSRFToken': csrftoken },
                        body: JSON.stringify(payload),
                    });
                    const result = await response.json();
                    if (response.status === 201) {
                        showToast('بازه کاری با موفقیت ثبت شد.', 'success');
                        event.target.reset();
                        state.adminData = null;
                        await renderAdminView('manage-advisors');
                    } else {
                        showToast(result.message || 'ثبت بازه کاری با خطا مواجه شد.', 'error');
                    }
                } catch (error) {
                    showToast('ثبت بازه کاری با خطای شبکه مواجه شد.', 'error');
                }
            }

            async function handleRemoveAvailabilityClick(event) {
                event.preventDefault();
                const button = event.currentTarget;
                const availabilityId = button?.dataset?.availabilityId;
                if (!availabilityId) {
                    return;
                }

                const confirmed = confirm('آیا از حذف این بازه کاری مطمئن هستید؟');
                if (!confirmed) {
                    return;
                }

                const originalContent = button.innerHTML;
                button.disabled = true;
                button.classList.add('opacity-60', 'cursor-not-allowed');
                button.innerHTML = '<i class="fas fa-spinner fa-spin"></i>';

                try {
                    const response = await fetch(`/api/admin/advisors/availability/${availabilityId}/`, {
                        method: 'DELETE',
                        headers: { 'X-CSRFToken': csrftoken },
                    });
                    const result = await response.json().catch(() => ({}));
                    if (response.ok) {
                        showToast('بازه کاری با موفقیت حذف شد.', 'success');
                        state.adminData = null;
                        await renderAdminView('manage-advisors');
                    } else {
                        showToast(result.message || 'حذف بازه کاری با خطا مواجه شد.', 'error');
                        button.disabled = false;
                        button.classList.remove('opacity-60', 'cursor-not-allowed');
                        button.innerHTML = originalContent;
                    }
                } catch (error) {
                    showToast('حذف بازه کاری با خطای شبکه مواجه شد.', 'error');
                    button.disabled = false;
                    button.classList.remove('opacity-60', 'cursor-not-allowed');
                    button.innerHTML = originalContent;
                }
            }

            const roleButtonMap = {
                admin: adminBtn,
                advisor: advisorBtn,
                student: studentBtn,
            };

            function updateRoleIndicator() {
                if (!roleIndicator) return;
                const label = ROLE_LABELS[currentRole];
                if (label) {
                    roleIndicator.textContent = label;
                    roleIndicator.classList.remove('hidden');
                } else {
                    roleIndicator.textContent = '';
                    roleIndicator.classList.add('hidden');
                }
            }

            if (adminBtn) {
                adminBtn.addEventListener('click', (e) => {
                    if (!CURRENT_USER.isStaff) {
                        alert('شما دسترسی ادمین ندارید.');
                        return;
                    }
                    switchRole('admin', e.currentTarget);
                });
            }
            if (advisorBtn) {
                advisorBtn.addEventListener('click', (e) => switchRole('advisor', e.currentTarget));
            }
            if (studentBtn) {
                studentBtn.addEventListener('click', (e) => switchRole('student', e.currentTarget));
            }

            if (advisorFilter) {
                advisorFilter.addEventListener('change', () => renderCalendar());
            }

            document.querySelectorAll('#admin-menu .admin-menu-item').forEach(item => {
                item.addEventListener('click', () => renderAdminView(item.dataset.view));
            });

            const openAdminPanelBtn = document.getElementById('open-admin-panel-btn');
            if (openAdminPanelBtn) {
                openAdminPanelBtn.addEventListener('click', () => {
                    renderAdminView('add-student');
                    openModal('admin-panel-modal');
                });
            }

            const openPaymentModalBtn = document.getElementById('open-payment-modal-btn');
            if (openPaymentModalBtn) {
                openPaymentModalBtn.addEventListener('click', () => {
                    openModal('payment-modal');
                    if (paymentForm) {
                        paymentForm.reset();
                    }
                    if (paymentDateDisplayInput && paymentDateHiddenInput) {
                        paymentDateDisplayInput.value = '';
                        paymentDateHiddenInput.value = '';
                    }
                    initializePaymentDatePicker();
                    loadStudentPayments({ notify: false }).catch(error => {
                        console.error('Error refreshing payment history:', error);
                    });
                });
            }

            if (notificationsBtn) {
                notificationsBtn.addEventListener('click', () => {
                    openNotificationsModal().catch(error => {
                        console.error('Error opening notifications modal:', error);
                    });
                });
            }

            if (notificationsRefreshBtn) {
                notificationsRefreshBtn.addEventListener('click', async (event) => {
                    event.preventDefault();
                    try {
                        await loadNotifications({ force: true });
                    } catch (error) {
                        console.error('Error refreshing notifications:', error);
                    }
                });
            }

            if (paymentDateDisplayInput) {
                paymentDateDisplayInput.addEventListener('change', () => updateHiddenPaymentDateFromDisplay({ silent: true }));
                paymentDateDisplayInput.addEventListener('blur', () => updateHiddenPaymentDateFromDisplay({ silent: true }));
            }

            initializePaymentDatePicker();

            if (paymentForm) {
                paymentForm.addEventListener('submit', async (event) => {
                    event.preventDefault();
                    if (paymentSubmitBtn) {
                        paymentSubmitBtn.disabled = true;
                    }
                    if (paymentFeedback) {
                        paymentFeedback.textContent = '';
                        paymentFeedback.classList.add('hidden');
                        paymentFeedback.classList.remove('text-green-600', 'text-red-600');
                    }

                    if (useJalaliDatePicker && paymentDateDisplayInput && paymentDateHiddenInput) {
                        updateHiddenPaymentDateFromDisplay({ silent: true });
                        if (!paymentDateHiddenInput.value) {
                            if (paymentSubmitBtn) {
                                paymentSubmitBtn.disabled = false;
                            }
                            showToast('لطفا تاریخ پرداخت را به صورت شمسی انتخاب کنید.', 'error');
                            return;
                        }
                    }

                    const formData = new FormData(paymentForm);
                    const payload = Object.fromEntries(formData.entries());

                    try {
                        const response = await fetchJSON('/api/payments/submit/', {
                            method: 'POST',
                            headers: {
                                'Content-Type': 'application/json',
                                'X-CSRFToken': csrftoken,
                            },
                            body: JSON.stringify(payload),
                        });
                        const successMessage = (response && response.message) || 'پرداخت شما ثبت شد و در انتظار تایید ادمین است.';
                        showToast(successMessage, 'success');
                        if (paymentFeedback) {
                            paymentFeedback.textContent = successMessage;
                            paymentFeedback.classList.remove('hidden', 'text-red-600');
                            paymentFeedback.classList.add('text-green-600');
                        }
                        paymentForm.reset();
                        await loadStudentPayments({ notify: false });
                    } catch (error) {
                        const message = error.message || 'ثبت پرداخت با خطا مواجه شد.';
                        showToast(message, 'error');
                        if (paymentFeedback) {
                            paymentFeedback.textContent = message;
                            paymentFeedback.classList.remove('hidden', 'text-green-600');
                            paymentFeedback.classList.add('text-red-600');
                        }
                    } finally {
                        if (paymentSubmitBtn) {
                            paymentSubmitBtn.disabled = false;
                        }
                    }
                });
            }

            const chatToggleBtn = document.getElementById('chat-toggle-btn');
            if (chatToggleBtn) {
                chatToggleBtn.addEventListener('click', () => {
                    chatWindow.classList.toggle('hidden');
                    const isHidden = chatWindow.classList.contains('hidden');
                    if (!isHidden) {
                        renderChatList().catch(error => {
                            console.error('Error rendering chat list:', error);
                            chatList.innerHTML = '<p class="text-sm text-red-500 p-3">خطا در بارگذاری چت.</p>';
                        });
                        startConversationPolling();
                    } else {
                        stopConversationPolling();
                        stopMessagePolling();
                        resetChatComposer({ clearText: true });
                        hideEmojiPicker();
                        activeConversationId = null;
                        activeConversationDisplayName = '';
                        activeConversationParticipants = [];
                        activeConversationType = 'direct';
                        chatRecipientTarget = 'both';
                        updateRecipientSelector();
                        chatMessagesView.classList.add('hidden');
                        chatMessagesView.style.display = 'none';
                        chatList.classList.remove('hidden');
                        chatTitle.textContent = 'چت‌ها';
                    }
                });
            }

            backToChatsBtn.addEventListener('click', () => {
                renderChatList(true).catch(error => {
                    console.error('Error rendering chat list:', error);
                    chatList.innerHTML = '<p class="text-sm text-red-500 p-3">خطا در بارگذاری چت.</p>';
                });
            });

            if (chatFileBtn && chatFileInput) {
                chatFileBtn.addEventListener('click', (event) => {
                    event.preventDefault();
                    chatFileInput.click();
                });

                chatFileInput.addEventListener('change', (event) => {
                    const fileList = event.target.files;
                    if (fileList && fileList.length) {
                        chatSelectedFile = fileList[0];
                        updateAttachmentPreview();
                    } else {
                        clearFileAttachment();
                    }
                });
            }

            if (chatAttachmentPreview) {
                chatAttachmentPreview.addEventListener('click', (event) => {
                    const actionBtn = event.target.closest('button[data-action]');
                    if (!actionBtn) {
                        return;
                    }
                    const { action } = actionBtn.dataset;
                    if (action === 'remove-file') {
                        clearFileAttachment({ notify: true });
                    } else if (action === 'remove-voice') {
                        removeVoiceAttachment({ notify: true });
                    }
                });
            }

            if (chatVoiceBtn) {
                chatVoiceBtn.addEventListener('click', (event) => {
                    event.preventDefault();
                    handleVoiceButtonClick();
                });
            }

            initializeEmojiPicker();

            if (chatSendBtn) {
                chatSendBtn.addEventListener('click', () => {
                    handleSendMessage().catch(error => {
                        console.error('Error sending message:', error);
                    });
                });
            }

            if (chatInput) {
                chatInput.addEventListener('keydown', (event) => {
                    if (event.key === 'Enter' && !event.shiftKey) {
                        event.preventDefault();
                        handleSendMessage().catch(error => {
                            console.error('Error sending message:', error);
                        });
                    }
                });
            }

            if (chatRecipientSelect) {
                chatRecipientSelect.addEventListener('change', (event) => {
                    chatRecipientTarget = event.target.value || 'both';
                });
            }

            const profileMenuBtn = document.getElementById('profile-menu-btn');
            if (profileMenuBtn && profileDropdown) {
                profileMenuBtn.addEventListener('click', e => {
                    e.stopPropagation();
                    profileDropdown.classList.toggle('hidden');
                });
                document.body.addEventListener('click', () => profileDropdown.classList.add('hidden'));
            }

            const openProfileModalBtn = document.getElementById('open-profile-modal-btn');
            if (openProfileModalBtn) {
                openProfileModalBtn.addEventListener('click', async (event) => {
                    event.preventDefault();
                    try {
                        await loadCurrentUserProfile();
                    } catch (error) {
                        console.error('Error loading profile before opening modal:', error);
                        showToast('بارگذاری اطلاعات پروفایل با خطا مواجه شد.', 'error');
                    }
                    if (uploadInput) {
                        uploadInput.value = '';
                    }
                    updateProfileImages();
                    openModal('profile-modal');
                });
            }

            if (saveProfileBtn) {
                saveProfileBtn.addEventListener('click', async (event) => {
                    event.preventDefault();
                    if (!uploadInput || !uploadInput.files || !uploadInput.files[0]) {
                        showToast('لطفاً ابتدا تصویر جدید را انتخاب کنید.', 'error');
                        return;
                    }

                    const file = uploadInput.files[0];
                    const formData = new FormData();
                    formData.append('profile_picture', file);

                    const originalText = saveProfileBtn.textContent;
                    saveProfileBtn.disabled = true;
                    saveProfileBtn.textContent = 'در حال ذخیره...';

                    try {
                        const response = await fetch('/api/profile/', {
                            method: 'PATCH',
                            body: formData,
                            headers: {
                                'X-CSRFToken': csrftoken,
                            },
                            credentials: 'same-origin',
                        });

                        if (!response.ok) {
                            const errorText = await response.text();
                            let message = 'خطا در به‌روزرسانی تصویر پروفایل.';
                            if (errorText) {
                                try {
                                    const errorData = JSON.parse(errorText);
                                    message = errorData.detail || errorData.message || message;
                                } catch (parseError) {
                                    // متن غیرقابل تبدیل نادیده گرفته می‌شود
                                }
                            }
                            throw new Error(message);
                        }

                        let data = null;
                        try {
                            data = await response.json();
                        } catch (parseError) {
                            data = null;
                        }
                        setProfileData(data || null, { cacheBust: true, loaded: true });
                        if (uploadInput) {
                            uploadInput.value = '';
                        }
                        closeModal('profile-modal');
                        showToast('عکس پروفایل با موفقیت به‌روزرسانی شد.', 'success');
                    } catch (error) {
                        console.error('Error updating profile picture:', error);
                        showToast(error.message || 'خطا در به‌روزرسانی تصویر پروفایل.', 'error');
                    } finally {
                        saveProfileBtn.disabled = false;
                        saveProfileBtn.textContent = originalText;
                    }
                });
            }

            if (uploadInput) {
                uploadInput.addEventListener('change', function () {
                    if (this.files && this.files[0]) {
                        const reader = new FileReader();
                        reader.onload = e => {
                            if (modalImg) {
                                modalImg.src = e.target.result;
                            }
                        };
                        reader.readAsDataURL(this.files[0]);
                    }
                });
            }

            modalBackdrop.addEventListener('click', (e) => {
                if (e.target === modalBackdrop) {
                    document.querySelectorAll('[id$="-modal"]').forEach(modal => {
                        if (!modal.classList.contains('hidden')) {
                            closeModal(modal.id);
                        }
                    });
                }
            });

            document.body.addEventListener('click', e => {
                const closeButton = e.target.closest('[data-close-modal]');
                if (closeButton) {
                    closeModal(closeButton.dataset.closeModal);
                }
            });

            const initializeDashboard = async () => {
                await loadCurrentUserProfile();
                await loadCourses();
                await loadAdvisors();
                updateAdvisorFilterOptions();
                renderCalendar();
                if (CURRENT_USER.isStaff) {
                    await getAdminData();
                    await loadPayments();
                }
                try {
                    await loadNotifications({ force: true });
                } catch (error) {
                    console.error('Error loading notifications:', error);
                }
                startNotificationPolling();
                switchRole(currentRole, roleButtonMap[currentRole]);
            };

            initializeDashboard();
            updateNotificationIndicator();
            updateRecipientSelector();
            updateNotificationsBadge();
            window.addEventListener('beforeunload', () => {
                stopNotificationPolling();
            });
        });
    </script>
</body>
</html><|MERGE_RESOLUTION|>--- conflicted
+++ resolved
@@ -521,15 +521,14 @@
 
                 const valueToSet = selectedValue || 'all';
                 advisorSelectInstance.setValue(valueToSet, true);
-<<<<<<< HEAD
 
                 if (advisorFilter.disabled) {
                     advisorSelectInstance.disable();
-=======
-
-                if (advisorFilter.disabled) {
-                    advisorSelectInstance.disable();
-                }
+                }
+                chatVoiceBtn.classList.remove('bg-red-500', 'text-white', 'animate-pulse', 'border-red-200', 'hover:bg-red-500');
+                chatVoiceBtn.classList.add('border-amber-100', 'text-amber-600', 'hover:bg-amber-50');
+                chatVoiceBtn.innerHTML = '<i class="fas fa-microphone"></i>';
+                chatVoiceBtn.title = 'ارسال پیام صوتی';
             };
 
             const toastContainer = document.getElementById('toast-container');
@@ -554,7 +553,6 @@
             const resetVoiceButtonAppearance = () => {
                 if (!chatVoiceBtn) {
                     return;
->>>>>>> f109b1f1
                 }
                 chatVoiceBtn.classList.remove('bg-red-500', 'text-white', 'animate-pulse', 'border-red-200', 'hover:bg-red-500');
                 chatVoiceBtn.classList.add('border-amber-100', 'text-amber-600', 'hover:bg-amber-50');
@@ -562,96 +560,6 @@
                 chatVoiceBtn.title = 'ارسال پیام صوتی';
             };
 
-<<<<<<< HEAD
-            const toastContainer = document.getElementById('toast-container');
-            const showToast = (message, type = 'info') => {
-                if (!toastContainer || !message) return;
-                const icons = {
-                    success: 'fa-circle-check',
-                    error: 'fa-circle-exclamation',
-                    info: 'fa-circle-info',
-                };
-                const toast = document.createElement('div');
-                toast.className = `toast-message ${type}`;
-                toast.innerHTML = `<i class="fas ${icons[type] || icons.info} text-white text-lg"></i><span>${message}</span>`;
-                toastContainer.appendChild(toast);
-                setTimeout(() => {
-                    toast.style.opacity = '0';
-                    toast.style.transition = 'opacity 0.3s ease';
-                    setTimeout(() => toast.remove(), 300);
-                }, 4000);
-            };
-
-            const resetVoiceButtonAppearance = () => {
-                if (!chatVoiceBtn) {
-                    return;
-                }
-                chatVoiceBtn.classList.remove('bg-red-500', 'text-white', 'animate-pulse', 'border-red-200', 'hover:bg-red-500');
-                chatVoiceBtn.classList.add('border-amber-100', 'text-amber-600', 'hover:bg-amber-50');
-                chatVoiceBtn.innerHTML = '<i class="fas fa-microphone"></i>';
-                chatVoiceBtn.title = 'ارسال پیام صوتی';
-            };
-
-            const updateAttachmentPreview = () => {
-                if (!chatAttachmentPreview) {
-                    return;
-                }
-
-                const hasFile = !!chatSelectedFile;
-                const hasVoice = !!chatVoiceBlob;
-
-                if (!hasVoice && chatVoicePreviewUrl) {
-                    URL.revokeObjectURL(chatVoicePreviewUrl);
-                    chatVoicePreviewUrl = null;
-                }
-
-                chatAttachmentPreview.innerHTML = '';
-
-                if (!hasFile && !hasVoice) {
-                    chatAttachmentPreview.classList.add('hidden');
-                    return;
-                }
-
-                chatAttachmentPreview.classList.remove('hidden');
-
-                if (hasFile && chatSelectedFile) {
-                    const fileRow = document.createElement('div');
-                    fileRow.className = 'flex items-center justify-between gap-2 bg-indigo-50 border border-indigo-100 text-indigo-700 px-3 py-2 rounded-lg';
-
-                    const fileInfo = document.createElement('div');
-                    fileInfo.className = 'flex items-center gap-2 text-xs font-medium';
-                    fileInfo.innerHTML = '<i class="fas fa-paperclip"></i>';
-                    const fileName = document.createElement('span');
-                    fileName.textContent = chatSelectedFile.name || 'فایل انتخاب شده';
-                    fileInfo.appendChild(fileName);
-
-                    const removeBtn = document.createElement('button');
-                    removeBtn.type = 'button';
-                    removeBtn.dataset.action = 'remove-file';
-                    removeBtn.className = 'text-xs text-indigo-700 hover:text-indigo-900';
-                    removeBtn.textContent = 'حذف';
-
-                    fileRow.appendChild(fileInfo);
-                    fileRow.appendChild(removeBtn);
-                    chatAttachmentPreview.appendChild(fileRow);
-                }
-
-                if (hasVoice && chatVoiceBlob) {
-                    if (!chatVoicePreviewUrl) {
-                        chatVoicePreviewUrl = URL.createObjectURL(chatVoiceBlob);
-                    }
-
-                    const voiceWrapper = document.createElement('div');
-                    voiceWrapper.className = 'flex flex-col gap-2 bg-amber-50 border border-amber-100 text-amber-700 px-3 py-2 rounded-lg';
-
-                    const voiceHeader = document.createElement('div');
-                    voiceHeader.className = 'flex items-center justify-between text-xs font-medium';
-
-                    const voiceLabel = document.createElement('span');
-                    voiceLabel.className = 'flex items-center gap-2';
-                    voiceLabel.innerHTML = '<i class="fas fa-microphone"></i><span>پیام صوتی آماده ارسال</span>';
-                    voiceHeader.appendChild(voiceLabel);
-=======
             const updateAttachmentPreview = () => {
                 if (!chatAttachmentPreview) {
                     return;
@@ -4096,3405 +4004,6 @@
                 card.addEventListener('click', () => openCourseDetailsModal(course));
                 return card;
             };
->>>>>>> f109b1f1
-
-                    const removeVoiceBtn = document.createElement('button');
-                    removeVoiceBtn.type = 'button';
-                    removeVoiceBtn.dataset.action = 'remove-voice';
-                    removeVoiceBtn.className = 'text-xs text-amber-700 hover:text-amber-900';
-                    removeVoiceBtn.textContent = 'حذف';
-                    voiceHeader.appendChild(removeVoiceBtn);
-
-<<<<<<< HEAD
-                    const audioPreview = document.createElement('audio');
-                    audioPreview.controls = true;
-                    audioPreview.preload = 'auto';
-                    audioPreview.src = chatVoicePreviewUrl;
-                    audioPreview.className = 'w-full';
-
-                    voiceWrapper.appendChild(voiceHeader);
-                    voiceWrapper.appendChild(audioPreview);
-                    chatAttachmentPreview.appendChild(voiceWrapper);
-=======
-                if (currentRole === 'advisor' && CURRENT_USER.advisorId) {
-                    filteredCourses = filteredCourses.filter(course => course.advisorId === CURRENT_USER.advisorId);
-                } else if (currentRole === 'student' && CURRENT_USER.studentId) {
-                    filteredCourses = filteredCourses.filter(course => course.studentId === CURRENT_USER.studentId);
-                } else if (currentRole === 'admin' && CURRENT_USER.isStaff && advisorFilter) {
-                    const selectedAdvisorId = advisorFilter.value || 'all';
-                    if (selectedAdvisorId !== 'all') {
-                        filteredCourses = filteredCourses.filter(course => String(course.advisorId) === selectedAdvisorId);
-                    }
->>>>>>> f109b1f1
-                }
-            };
-
-            const clearFileAttachment = ({ notify = false } = {}) => {
-                chatSelectedFile = null;
-                if (chatFileInput) {
-                    chatFileInput.value = '';
-                }
-                updateAttachmentPreview();
-                if (notify) {
-                    showToast('فایل ضمیمه حذف شد.', 'info');
-                }
-            };
-
-            const removeVoiceAttachment = ({ notify = false } = {}) => {
-                if (chatVoiceRecording) {
-                    stopVoiceRecording({ save: false, notify });
-                    return;
-                }
-                if (chatVoicePreviewUrl) {
-                    URL.revokeObjectURL(chatVoicePreviewUrl);
-                    chatVoicePreviewUrl = null;
-                }
-<<<<<<< HEAD
-                if (chatVoiceBlob && notify) {
-                    showToast('پیام صوتی حذف شد.', 'info');
-                }
-                chatVoiceBlob = null;
-                updateAttachmentPreview();
-                resetVoiceButtonAppearance();
-            };
-
-            const stopVoiceRecording = ({ save = true, notify = true } = {}) => {
-                if (!chatVoiceRecorder) {
-                    if (!save) {
-                        if (chatVoiceStream) {
-                            chatVoiceStream.getTracks().forEach((track) => track.stop());
-                            chatVoiceStream = null;
-                        }
-                        if (chatVoicePreviewUrl) {
-                            URL.revokeObjectURL(chatVoicePreviewUrl);
-                            chatVoicePreviewUrl = null;
-                        }
-                        if (notify && chatVoiceBlob) {
-                            showToast('پیام صوتی حذف شد.', 'info');
-                        }
-                        chatVoiceBlob = null;
-                        updateAttachmentPreview();
-                        resetVoiceButtonAppearance();
-                    }
-                    chatVoiceRecording = false;
-                    chatVoiceChunks = [];
-                    chatVoiceStopOptions = { save: true, notify: true };
-                    return;
-                }
-
-                chatVoiceStopOptions = { save, notify };
-                try {
-                    chatVoiceRecorder.stop();
-                } catch (error) {
-                    console.error('Error stopping voice recorder:', error);
-                    if (chatVoiceStream) {
-                        chatVoiceStream.getTracks().forEach((track) => track.stop());
-                        chatVoiceStream = null;
-                    }
-                    chatVoiceRecorder = null;
-                    chatVoiceRecording = false;
-                    chatVoiceChunks = [];
-                    if (!save) {
-                        if (chatVoicePreviewUrl) {
-                            URL.revokeObjectURL(chatVoicePreviewUrl);
-                            chatVoicePreviewUrl = null;
-                        }
-                        chatVoiceBlob = null;
-                        updateAttachmentPreview();
-                    }
-                    resetVoiceButtonAppearance();
-                }
-            };
-
-            const startVoiceRecording = async () => {
-                if (!chatVoiceBtn) {
-                    return;
-                }
-                if (!navigator.mediaDevices || !navigator.mediaDevices.getUserMedia || typeof MediaRecorder === 'undefined') {
-                    showToast('مرورگر شما از ضبط صدا پشتیبانی نمی‌کند.', 'error');
-                    return;
-                }
-                if (chatVoiceRecording) {
-                    return;
-                }
-
-                try {
-                    const stream = await navigator.mediaDevices.getUserMedia({ audio: true });
-                    chatVoiceStream = stream;
-                    chatVoiceChunks = [];
-                    chatVoiceRecorder = new MediaRecorder(stream);
-                    chatVoiceStopOptions = { save: true, notify: true };
-
-                    chatVoiceRecorder.addEventListener('dataavailable', (event) => {
-                        if (event.data && event.data.size > 0) {
-                            chatVoiceChunks.push(event.data);
-                        }
-                    });
-
-                    chatVoiceRecorder.addEventListener('stop', () => {
-                        if (chatVoiceStream) {
-                            chatVoiceStream.getTracks().forEach((track) => track.stop());
-                            chatVoiceStream = null;
-                        }
-
-                        const { save, notify } = chatVoiceStopOptions || { save: true, notify: true };
-                        const hasData = chatVoiceChunks.length > 0;
-
-                        if (save && hasData) {
-                            const mimeType = chatVoiceRecorder.mimeType || 'audio/webm';
-                            chatVoiceBlob = new Blob(chatVoiceChunks, { type: mimeType });
-                            if (chatVoicePreviewUrl) {
-                                URL.revokeObjectURL(chatVoicePreviewUrl);
-                                chatVoicePreviewUrl = null;
-                            }
-                            updateAttachmentPreview();
-                            if (notify) {
-                                showToast('پیام صوتی آماده ارسال است.', 'success');
-                            }
-                        } else {
-                            if (chatVoicePreviewUrl) {
-                                URL.revokeObjectURL(chatVoicePreviewUrl);
-                                chatVoicePreviewUrl = null;
-                            }
-                            chatVoiceBlob = null;
-                            updateAttachmentPreview();
-                            if (notify) {
-                                showToast('ضبط صدا لغو شد.', 'info');
-                            }
-                        }
-
-                        chatVoiceRecorder = null;
-                        chatVoiceRecording = false;
-                        chatVoiceChunks = [];
-                        chatVoiceStopOptions = { save: true, notify: true };
-                        resetVoiceButtonAppearance();
-                    });
-
-                    chatVoiceRecorder.start();
-                    chatVoiceRecording = true;
-                    chatVoiceBtn.classList.remove('border-amber-100', 'text-amber-600', 'hover:bg-amber-50');
-                    chatVoiceBtn.classList.add('bg-red-500', 'text-white', 'animate-pulse', 'border-red-200', 'hover:bg-red-500');
-                    chatVoiceBtn.innerHTML = '<i class="fas fa-square"></i>';
-                    chatVoiceBtn.title = 'پایان ضبط صدا';
-                    showToast('ضبط صدا آغاز شد. برای پایان دوباره کلیک کنید.', 'info');
-                } catch (error) {
-                    console.error('Voice recording error:', error);
-                    showToast('دسترسی به میکروفون امکان‌پذیر نیست.', 'error');
-                    if (chatVoiceStream) {
-                        chatVoiceStream.getTracks().forEach((track) => track.stop());
-                        chatVoiceStream = null;
-                    }
-                    chatVoiceRecorder = null;
-                    chatVoiceRecording = false;
-                    chatVoiceChunks = [];
-                    chatVoiceStopOptions = { save: true, notify: true };
-                    resetVoiceButtonAppearance();
-                }
-            };
-
-            const handleVoiceButtonClick = () => {
-                if (chatVoiceRecording) {
-                    stopVoiceRecording({ save: true, notify: true });
-                    return;
-                }
-                if (chatVoiceBlob) {
-                    removeVoiceAttachment({ notify: false });
-                }
-                startVoiceRecording();
-            };
-
-            const resetChatComposer = ({ clearText = true } = {}) => {
-                if (clearText && chatInput) {
-                    chatInput.value = '';
-                }
-                clearFileAttachment();
-                removeVoiceAttachment();
-                hideEmojiPicker();
-            };
-
-            const toDateInstance = (value) => {
-                if (!value) return null;
-                if (value instanceof Date) {
-                    return Number.isNaN(value.getTime()) ? null : value;
-                }
-                if (typeof value === 'string' && /^\d{4}-\d{2}-\d{2}$/.test(value)) {
-                    const parsed = new Date(`${value}T00:00:00`);
-                    return Number.isNaN(parsed.getTime()) ? null : parsed;
-                }
-                const parsed = new Date(value);
-                return Number.isNaN(parsed.getTime()) ? null : parsed;
-            };
-
-            const formatToJalali = (value, options = { year: 'numeric', month: 'long', day: 'numeric' }) => {
-                const date = toDateInstance(value);
-                if (!date) return '';
-                return new Intl.DateTimeFormat('fa-IR-u-ca-persian', options).format(date);
-            };
-
-            const formatToJalaliShort = (value) => (
-                formatToJalali(value, { year: 'numeric', month: '2-digit', day: '2-digit' })
-            );
-
-            const formatToJalaliDateTime = (value) => {
-                const date = toDateInstance(value);
-                if (!date) return '';
-                return new Intl.DateTimeFormat('fa-IR-u-ca-persian', {
-                    year: 'numeric',
-                    month: 'long',
-                    day: 'numeric',
-                    hour: '2-digit',
-                    minute: '2-digit',
-                }).format(date);
-            };
-
-            const formatChatTimestamp = (value) => {
-                const date = toDateInstance(value);
-                if (!date) {
-                    return '';
-                }
-                try {
-                    return new Intl.DateTimeFormat('fa-IR-u-ca-persian', {
-                        month: '2-digit',
-                        day: '2-digit',
-                        hour: '2-digit',
-                        minute: '2-digit',
-                    }).format(date);
-                } catch (error) {
-                    console.error('Error formatting chat timestamp:', error);
-                    return '';
-                }
-            };
-
-            const extractFileName = (path) => {
-                if (!path || typeof path !== 'string') {
-                    return 'فایل پیوست';
-                }
-                const withoutQuery = path.split('?')[0];
-                const segments = withoutQuery.split('/');
-                const lastSegment = segments.pop();
-                return lastSegment || 'فایل پیوست';
-            };
-
-            const PERSIAN_DIGIT_MAP = {
-                '۰': '0', '۱': '1', '۲': '2', '۳': '3', '۴': '4',
-                '۵': '5', '۶': '6', '۷': '7', '۸': '8', '۹': '9',
-                '٠': '0', '١': '1', '٢': '2', '٣': '3', '٤': '4',
-                '٥': '5', '٦': '6', '٧': '7', '٨': '8', '٩': '9',
-            };
-
-            const toEnglishDigits = (value) => {
-                if (typeof value !== 'string') {
-                    return value;
-                }
-                return value.replace(/[۰-۹٠-٩]/g, (digit) => PERSIAN_DIGIT_MAP[digit] || digit);
-            };
-
-            const toISODateString = (value) => {
-                const date = toDateInstance(value);
-                if (!date) return '';
-                const year = date.getFullYear();
-                const month = String(date.getMonth() + 1).padStart(2, '0');
-                const day = String(date.getDate()).padStart(2, '0');
-                return `${year}-${month}-${day}`;
-            };
-
-            const formatCount = (value) => {
-                const numberValue = Number(value || 0);
-                return Number.isFinite(numberValue) ? numberValue.toLocaleString('fa-IR') : '۰';
-            };
-
-            const escapeHtml = (value) => {
-                if (value === null || value === undefined) {
-                    return '';
-                }
-                return String(value)
-                    .replace(/&/g, '&amp;')
-                    .replace(/</g, '&lt;')
-                    .replace(/>/g, '&gt;')
-                    .replace(/"/g, '&quot;')
-                    .replace(/'/g, '&#39;');
-            };
-
-            const ensureReportFilters = () => {
-                if (!state.reportFilters) {
-                    const today = new Date();
-                    const defaultEnd = toISODateString(today);
-                    const startDate = new Date(today);
-                    startDate.setDate(startDate.getDate() - 29);
-                    const defaultStart = toISODateString(startDate);
-                    state.reportFilters = {
-                        startDate: defaultStart,
-                        endDate: defaultEnd,
-                        advisorId: 'all',
-                    };
-                }
-                return state.reportFilters;
-            };
-
-            let paymentDatePickerInitialized = false;
-            let useJalaliDatePicker = false;
-
-            const updateHiddenPaymentDateFromDisplay = ({ silent = false } = {}) => {
-                if (!paymentDateDisplayInput || !paymentDateHiddenInput) {
-                    return;
-                }
-                const rawValue = toEnglishDigits(paymentDateDisplayInput.value.trim());
-                if (!rawValue) {
-                    paymentDateHiddenInput.value = '';
-                    return;
-                }
-                if (typeof window.persianDate === 'function') {
-                    try {
-                        const normalized = rawValue.replace(/-/g, '/');
-                        const persian = new window.persianDate(normalized);
-                        paymentDateHiddenInput.value = persian.toCalendar('gregorian').format('YYYY-MM-DD');
-                    } catch (error) {
-                        paymentDateHiddenInput.value = '';
-                        if (!silent) {
-                            showToast('فرمت تاریخ نامعتبر است. مثال: ۱۴۰۲/۰۸/۱۲', 'error');
-                        }
-                    }
-                } else {
-                    paymentDateHiddenInput.value = rawValue.replace(/\//g, '-');
-                }
-            };
-
-            const initializePaymentDatePicker = () => {
-                if (paymentDatePickerInitialized || !paymentDateDisplayInput) {
-                    return;
-                }
-                const hasPersianPicker =
-                    typeof window.$ === 'function' &&
-                    window.$.fn &&
-                    typeof window.$.fn.persianDatepicker === 'function' &&
-                    typeof window.persianDate === 'function';
-
-                if (hasPersianPicker && paymentDateHiddenInput) {
-                    paymentDatePickerInitialized = true;
-                    useJalaliDatePicker = true;
-                    paymentDateDisplayInput.setAttribute('readonly', 'readonly');
-                    window.$(paymentDateDisplayInput).persianDatepicker({
-                        calendar: {
-                            persian: { locale: 'fa', leapYearMode: 'algorithmic' },
-                            gregorian: { locale: 'en', leapYearMode: 'algorithmic' },
-                        },
-                        format: 'YYYY/MM/DD',
-                        altField: '#payment-date-hidden',
-                        altFormat: 'YYYY-MM-DD',
-                        initialValue: false,
-                        autoClose: true,
-                        toolbox: { calendarSwitch: { enabled: false } },
-                        navigator: { scroll: { enabled: false } },
-                        onSelect: (unix) => {
-                            try {
-                                const persian = new window.persianDate(unix);
-                                paymentDateDisplayInput.value = persian.format('YYYY/MM/DD');
-                                paymentDateHiddenInput.value = persian.toCalendar('gregorian').format('YYYY-MM-DD');
-                            } catch (error) {
-                                paymentDateHiddenInput.value = '';
-                            }
-                        },
-                    });
-                    if (paymentForm) {
-                        paymentForm.addEventListener('reset', () => {
-                            paymentDateDisplayInput.value = '';
-                            paymentDateHiddenInput.value = '';
-                        });
-                    }
-                } else {
-                    paymentDatePickerInitialized = true;
-                    useJalaliDatePicker = false;
-                    if (paymentDateHiddenInput) {
-                        paymentDateHiddenInput.removeAttribute('name');
-                    }
-                    paymentDateDisplayInput.removeAttribute('readonly');
-                    paymentDateDisplayInput.setAttribute('type', 'date');
-                    paymentDateDisplayInput.setAttribute('name', 'payment_date');
-                    paymentDateDisplayInput.setAttribute('placeholder', 'تاریخ را انتخاب کنید');
-                }
-            };
-
-            async function fetchJSON(url, options = {}) {
-                const mergedOptions = {
-                    credentials: 'same-origin',
-                    ...options,
-                };
-                mergedOptions.headers = {
-                    Accept: 'application/json',
-                    ...(options.headers || {}),
-                };
-
-                const response = await fetch(url, mergedOptions);
-                const isNoContent = response.status === 204;
-                const rawPayload = isNoContent ? '' : await response.text();
-
-                if (!response.ok) {
-                    let message = `Request failed with status ${response.status}`;
-                    if (rawPayload) {
-                        try {
-                            const errorData = JSON.parse(rawPayload);
-                            message = errorData.detail || errorData.message || message;
-                        } catch (parseError) {
-                            // ignore json parse error for non-json responses
-                        }
-                    }
-                    const error = new Error(message);
-                    error.status = response.status;
-                    throw error;
-                }
-
-                if (!rawPayload) {
-                    return null;
-                }
-
-                try {
-                    return JSON.parse(rawPayload);
-                } catch (parseError) {
-                    return null;
-                }
-            }
-
-            function updateProfileImages() {
-                const profileData = state.profile;
-                const baseUrl = profileData && profileData.profile_picture_url
-                    ? profileData.profile_picture_url
-                    : null;
-
-                if (!baseUrl) {
-                    state.profileImageVersion = null;
-                    if (profileImg) {
-                        profileImg.src = PROFILE_PLACEHOLDER_SMALL;
-                    }
-                    if (modalImg) {
-                        modalImg.src = PROFILE_PLACEHOLDER_LARGE;
-                    }
-                    return;
-                }
-
-                let finalUrl = baseUrl;
-                const version = state.profileImageVersion;
-                if (typeof version === 'number') {
-                    finalUrl = `${baseUrl}${baseUrl.includes('?') ? '&' : '?'}cb=${version}`;
-                }
-
-                if (profileImg) {
-                    profileImg.src = finalUrl;
-                }
-                if (modalImg) {
-                    modalImg.src = finalUrl;
-                }
-            }
-
-            function setProfileData(profileData, { cacheBust = false, loaded = true } = {}) {
-                state.profile = profileData || null;
-                state.profileLoaded = loaded;
-
-                if (!state.profile) {
-                    updateProfileImages();
-                    return;
-                }
-
-                if (cacheBust || typeof state.profileImageVersion !== 'number') {
-                    state.profileImageVersion = Date.now();
-                }
-
-                updateProfileImages();
-            }
-
-            async function loadCurrentUserProfile({ force = false } = {}) {
-                if (state.profileLoading) {
-                    return state.profile;
-                }
-                if (state.profileLoaded && !force) {
-                    updateProfileImages();
-                    return state.profile;
-                }
-
-                state.profileLoading = true;
-                try {
-                    const data = await fetchJSON('/api/profile/');
-                    setProfileData(data || null, { cacheBust: true, loaded: true });
-                    return state.profile;
-                } catch (error) {
-                    console.error('Error loading profile:', error);
-                    setProfileData(null, { loaded: false });
-                    return null;
-                } finally {
-                    state.profileLoading = false;
-                }
-            }
-
-            function updateNotificationsBadge() {
-                if (!notificationsBadge) {
-                    return;
-                }
-                const list = Array.isArray(state.notifications) ? state.notifications : [];
-                const unreadCount = list.reduce((sum, item) => sum + (item && !item.is_read ? 1 : 0), 0);
-                if (unreadCount > 0) {
-                    notificationsBadge.textContent = unreadCount > 99
-                        ? '99+'
-                        : unreadCount.toLocaleString('fa-IR');
-                    notificationsBadge.classList.remove('hidden');
-                } else {
-                    notificationsBadge.textContent = '';
-                    notificationsBadge.classList.add('hidden');
-                }
-            }
-
-            function renderNotificationsList() {
-                if (!notificationsListContainer) {
-                    return;
-                }
-                const notifications = Array.isArray(state.notifications) ? state.notifications : [];
-                notificationsListContainer.innerHTML = '';
-
-                if (notificationsError) {
-                    const message = state.notificationsError;
-                    if (message) {
-                        notificationsError.textContent = message;
-                        notificationsError.classList.remove('hidden');
-                    } else {
-                        notificationsError.textContent = '';
-                        notificationsError.classList.add('hidden');
-                    }
-                }
-
-                if (!notifications.length) {
-                    if (notificationsEmpty) {
-                        if (state.notificationsError) {
-                            notificationsEmpty.classList.add('hidden');
-                        } else {
-                            notificationsEmpty.classList.remove('hidden');
-                        }
-                    }
-                    return;
-                }
-
-                if (notificationsEmpty) {
-                    notificationsEmpty.classList.add('hidden');
-                }
-
-                notifications.forEach(item => {
-                    const wrapper = document.createElement('div');
-                    const isRead = Boolean(item && item.is_read);
-                    wrapper.className = `rounded-xl border p-4 space-y-2 transition ${isRead ? 'bg-white border-gray-200' : 'bg-indigo-50 border-indigo-100'}`;
-
-                    const senderName = escapeHtml(item?.sender_name || 'ادمین');
-                    const createdLabel = item?.created_at ? escapeHtml(formatToJalaliDateTime(item.created_at)) : '';
-                    const messageText = escapeHtml(item?.message || '');
-
-                    const channelBadges = [];
-                    if (item?.channels?.panel) {
-                        channelBadges.push('<span class="inline-flex items-center px-2 py-0.5 text-xs rounded-full bg-indigo-100 text-indigo-700">پنل</span>');
-                    }
-                    if (item?.channels?.telegram) {
-                        const success = Boolean(item.telegram_sent);
-                        const badgeClass = success ? 'bg-emerald-100 text-emerald-700' : 'bg-rose-100 text-rose-700';
-                        const label = success ? 'تلگرام' : 'تلگرام (ناموفق)';
-                        channelBadges.push(`<span class="inline-flex items-center px-2 py-0.5 text-xs rounded-full ${badgeClass}">${label}</span>`);
-                    }
-                    if (item?.channels?.sms) {
-                        const success = Boolean(item.sms_sent);
-                        const badgeClass = success ? 'bg-emerald-100 text-emerald-700' : 'bg-rose-100 text-rose-700';
-                        const label = success ? 'پیامک' : 'پیامک (ناموفق)';
-                        channelBadges.push(`<span class="inline-flex items-center px-2 py-0.5 text-xs rounded-full ${badgeClass}">${label}</span>`);
-                    }
-
-                    const errorItems = [];
-                    if (item?.telegram_error) {
-                        errorItems.push(`<li>تلگرام: ${escapeHtml(item.telegram_error)}</li>`);
-                    }
-                    if (item?.sms_error) {
-                        errorItems.push(`<li>پیامک: ${escapeHtml(item.sms_error)}</li>`);
-                    }
-
-                    wrapper.innerHTML = `
-                        <div class="flex items-start justify-between gap-3">
-                            <div>
-                                <p class="font-semibold text-gray-800">${senderName}</p>
-                                <p class="text-sm text-gray-700 whitespace-pre-line">${messageText}</p>
-                            </div>
-                            ${createdLabel ? `<span class="text-xs text-gray-500">${createdLabel}</span>` : ''}
-                        </div>
-                        ${channelBadges.length ? `<div class="flex flex-wrap gap-2">${channelBadges.join('')}</div>` : ''}
-                        ${errorItems.length ? `<ul class="text-xs text-red-600 list-disc pr-5 space-y-1">${errorItems.join('')}</ul>` : ''}
-                    `;
-
-                    notificationsListContainer.appendChild(wrapper);
-                });
-            }
-
-            async function loadNotifications({ force = false } = {}) {
-                if (state.notificationLoading) {
-                    return state.notifications;
-                }
-                if (state.notificationsLoaded && !force) {
-                    return state.notifications;
-                }
-
-                state.notificationLoading = true;
-                if (notificationsLoading) {
-                    notificationsLoading.classList.remove('hidden');
-                }
-                if (notificationsError) {
-                    notificationsError.classList.add('hidden');
-                    notificationsError.textContent = '';
-                }
-
-                try {
-                    const data = await fetchJSON('/api/notifications/inbox/');
-                    const normalized = Array.isArray(data) ? data.slice() : [];
-                    const toTimestamp = (value) => {
-                        const date = value ? new Date(value) : null;
-                        return date && !Number.isNaN(date.getTime()) ? date.getTime() : 0;
-                    };
-                    normalized.sort((a, b) => toTimestamp(b?.created_at) - toTimestamp(a?.created_at));
-                    state.notifications = normalized;
-                    state.notificationsError = null;
-                } catch (error) {
-                    state.notificationsError = error.message || 'خطا در بارگذاری اعلان‌ها.';
-                    throw error;
-                } finally {
-                    state.notificationLoading = false;
-                    state.notificationsLoaded = true;
-                    if (notificationsLoading) {
-                        notificationsLoading.classList.add('hidden');
-                    }
-                    renderNotificationsList();
-                    updateNotificationsBadge();
-                }
-
-                return state.notifications;
-            }
-
-            async function markNotificationsAsRead(ids = []) {
-                const cleanedIds = (Array.isArray(ids) ? ids : [ids])
-                    .map(id => Number(id))
-                    .filter(id => Number.isInteger(id));
-
-                if (!cleanedIds.length) {
-                    return;
-                }
-
-                try {
-                    await fetchJSON('/api/notifications/mark-read/', {
-                        method: 'POST',
-                        headers: {
-                            'Content-Type': 'application/json',
-                            'X-CSRFToken': csrftoken,
-                        },
-                        body: JSON.stringify({ ids: cleanedIds }),
-                    });
-                    state.notifications = (state.notifications || []).map(item => {
-                        if (!item) return item;
-                        if (cleanedIds.includes(item.id)) {
-                            return { ...item, is_read: true };
-                        }
-                        return item;
-                    });
-                    renderNotificationsList();
-                    updateNotificationsBadge();
-                } catch (error) {
-                    console.error('Error marking notifications as read:', error);
-                }
-            }
-
-            async function loadNotificationRecipients({ force = false } = {}) {
-                if (!CURRENT_USER.isStaff) {
-                    state.notificationRecipients = [];
-                    state.notificationRecipientsLoaded = true;
-                    state.notificationRecipientsError = null;
-                    return state.notificationRecipients;
-                }
-
-                if (state.notificationRecipientsLoading) {
-                    return state.notificationRecipients;
-                }
-
-                if (state.notificationRecipientsLoaded && !force && state.notificationRecipients.length) {
-                    return state.notificationRecipients;
-                }
-
-                state.notificationRecipientsLoading = true;
-
-                try {
-                    const data = await fetchJSON('/api/notifications/recipients/');
-                    const normalized = Array.isArray(data) ? data.slice() : [];
-                    normalized.sort((a, b) => {
-                        const nameA = (a?.full_name || '').trim();
-                        const nameB = (b?.full_name || '').trim();
-                        return nameA.localeCompare(nameB, 'fa');
-                    });
-                    state.notificationRecipients = normalized;
-                    state.notificationRecipientsError = null;
-                } catch (error) {
-                    state.notificationRecipients = [];
-                    state.notificationRecipientsError = error.message || 'خطا در بارگذاری مخاطبان.';
-                    throw error;
-                } finally {
-                    state.notificationRecipientsLoading = false;
-                    state.notificationRecipientsLoaded = true;
-                }
-
-                return state.notificationRecipients;
-            }
-
-            function buildNotificationRecipientOptions(recipients = []) {
-                if (!Array.isArray(recipients) || !recipients.length) {
-                    return '';
-                }
-                const grouped = recipients.reduce((acc, item) => {
-                    const roleKey = item?.role || 'other';
-                    if (!acc[roleKey]) {
-                        acc[roleKey] = [];
-                    }
-                    acc[roleKey].push(item);
-                    return acc;
-                }, {});
-
-                const roleLabels = {
-                    student: 'دانش‌آموزان',
-                    advisor: 'مشاوران',
-                };
-                const roleNames = {
-                    student: 'دانش‌آموز',
-                    advisor: 'مشاور',
-                };
-
-                return Object.entries(grouped).map(([role, items]) => {
-                    const label = roleLabels[role] || 'کاربران';
-                    const options = items.map(item => {
-                        const value = Number(item?.user_id);
-                        if (!Number.isInteger(value)) {
-                            return '';
-                        }
-                        const parts = [];
-                        if (item?.full_name) {
-                            parts.push(item.full_name);
-                        } else {
-                            parts.push(`کاربر ${value}`);
-                        }
-                        const roleName = roleNames[role];
-                        if (roleName) {
-                            parts.push(roleName);
-                        }
-                        if (item?.phone_number) {
-                            parts.push(`شماره: ${item.phone_number}`);
-                        }
-                        const text = escapeHtml(parts.filter(Boolean).join(' • '));
-                        return `<option value="${value}">${text}</option>`;
-                    }).filter(Boolean).join('');
-                    return `<optgroup label="${label}">${options}</optgroup>`;
-                }).join('');
-            }
-
-            function initializeNotificationRecipientSelect(selectElement) {
-                if (!selectElement) {
-                    return;
-                }
-                if (notificationRecipientSelectInstance) {
-                    notificationRecipientSelectInstance.destroy();
-                    notificationRecipientSelectInstance = null;
-                }
-                notificationRecipientSelectInstance = new TomSelect(selectElement, {
-                    persist: false,
-                    plugins: ['remove_button'],
-                    create: false,
-                    maxOptions: 2000,
-                    placeholder: 'انتخاب مخاطبان',
-                    render: {
-                        option: (data, escape) => `<div class="text-sm">${escape(data.text)}</div>`,
-                        item: (data, escape) => `<div class="text-sm">${escape(data.text)}</div>`,
-                    },
-                });
-            }
-
-            async function handleSendNotificationSubmit(event) {
-                event.preventDefault();
-                const form = event.target;
-                const submitBtn = form.querySelector('button[type="submit"]');
-                const feedback = document.getElementById('notification-form-feedback');
-
-                if (feedback) {
-                    feedback.textContent = '';
-                    feedback.classList.add('hidden');
-                    feedback.classList.remove('text-red-600', 'text-green-600', 'text-amber-600');
-                }
-
-                const selectedIds = notificationRecipientSelectInstance
-                    ? notificationRecipientSelectInstance.getValue()
-                    : Array.from(form.querySelectorAll('#notification-recipient-select option:checked')).map(option => option.value);
-                const messageInput = form.querySelector('#notification-message');
-                const message = (messageInput?.value || '').trim();
-                const selectedChannels = Array.from(form.querySelectorAll('input[name="channels"]:checked')).map(input => input.value);
-
-                if (!selectedIds.length) {
-                    showToast('لطفاً حداقل یک مخاطب را انتخاب کنید.', 'error');
-                    return;
-                }
-
-                if (!message) {
-                    showToast('متن اعلان نمی‌تواند خالی باشد.', 'error');
-                    if (messageInput) {
-                        messageInput.focus();
-                    }
-                    return;
-                }
-
-                if (!selectedChannels.length) {
-                    showToast('حداقل یک کانال ارسال را انتخاب کنید.', 'error');
-                    return;
-                }
-
-                if (submitBtn) {
-                    submitBtn.disabled = true;
-                    submitBtn.dataset.originalLabel = submitBtn.innerHTML;
-                    submitBtn.innerHTML = '<i class="fas fa-spinner fa-spin"></i>';
-                }
-
-                try {
-                    const payload = {
-                        message,
-                        recipient_ids: selectedIds.map(id => Number(id)).filter(id => Number.isInteger(id)),
-                        channels: selectedChannels,
-                    };
-
-                    const response = await fetchJSON('/api/notifications/send/', {
-                        method: 'POST',
-                        headers: {
-                            'Content-Type': 'application/json',
-                            'X-CSRFToken': csrftoken,
-                        },
-                        body: JSON.stringify(payload),
-                    });
-
-                    showToast('اعلان با موفقیت ارسال شد.', 'success');
-
-                    if (feedback) {
-                        const partialFailures = Array.isArray(response?.results)
-                            ? response.results.flatMap(result => result.failed_channels || [])
-                            : [];
-                        if (partialFailures.length) {
-                            const details = partialFailures
-                                .map(item => `${item.channel}: ${item.reason || 'نامشخص'}`)
-                                .join('، ');
-                            feedback.textContent = `برخی کانال‌ها با خطا روبه‌رو شدند: ${details}`;
-                            feedback.classList.remove('hidden');
-                            feedback.classList.add('text-amber-600');
-                        } else {
-                            feedback.textContent = 'اعلان برای مخاطبان انتخابی ارسال شد.';
-                            feedback.classList.remove('hidden');
-                            feedback.classList.add('text-green-600');
-                        }
-                    }
-
-                    form.reset();
-                    if (notificationRecipientSelectInstance) {
-                        notificationRecipientSelectInstance.clear(true);
-                    }
-                    const panelCheckbox = form.querySelector('input[name="channels"][value="panel"]');
-                    if (panelCheckbox) {
-                        panelCheckbox.checked = true;
-                    }
-
-                    try {
-                        await loadNotifications({ force: true });
-                    } catch (error) {
-                        console.error('Error refreshing notifications after send:', error);
-                    }
-                } catch (error) {
-                    const errorMessage = error.message || 'ارسال اعلان با خطا مواجه شد.';
-                    showToast(errorMessage, 'error');
-                    if (feedback) {
-                        feedback.textContent = errorMessage;
-                        feedback.classList.remove('hidden');
-                        feedback.classList.add('text-red-600');
-                    }
-                } finally {
-                    if (submitBtn) {
-                        submitBtn.disabled = false;
-                        if (submitBtn.dataset.originalLabel) {
-                            submitBtn.innerHTML = submitBtn.dataset.originalLabel;
-                            delete submitBtn.dataset.originalLabel;
-                        }
-                    }
-                }
-            }
-
-            function startNotificationPolling() {
-                if (notificationPollingInterval) {
-                    return;
-                }
-                notificationPollingInterval = setInterval(() => {
-                    loadNotifications({ force: true }).catch(error => {
-                        console.error('Error polling notifications:', error);
-                    });
-                }, NOTIFICATION_POLL_INTERVAL);
-            }
-
-            function stopNotificationPolling() {
-                if (notificationPollingInterval) {
-                    clearInterval(notificationPollingInterval);
-                    notificationPollingInterval = null;
-                }
-            }
-
-            async function openNotificationsModal() {
-                if (notificationsError) {
-                    notificationsError.classList.add('hidden');
-                    notificationsError.textContent = '';
-                }
-                try {
-                    await loadNotifications({ force: true });
-                } catch (error) {
-                    // خطا از طریق state نمایش داده می‌شود
-                } finally {
-                    openModal('notifications-modal');
-                    const unreadIds = (state.notifications || [])
-                        .filter(item => item && !item.is_read)
-                        .map(item => item.id);
-                    if (unreadIds.length) {
-                        await markNotificationsAsRead(unreadIds);
-                    }
-                }
-            }
-
-            const transformCourse = (course) => {
-                const sessions = (course.sessions || []).map(session => {
-                    const uploader = session.plan_uploaded_by || null;
-                    const uploaderName = uploader
-                        ? (uploader.full_name
-                            || `${uploader.first_name || ''} ${uploader.last_name || ''}`.trim()
-                            || uploader.username
-                            || '')
-                        : '';
-                    const uploadedAtLabel = session.plan_uploaded_at
-                        ? formatToJalaliDateTime(session.plan_uploaded_at)
-                        : '';
-
-                    return {
-                        id: session.id,
-                        number: session.session_number,
-                        date: formatToJalali(session.date),
-                        completed: session.is_completed,
-                        rawDate: session.date,
-                        videoUrl: session.video_url,
-                        planFile: session.plan_file || '',
-                        planFileName: session.plan_file ? extractFileName(session.plan_file) : '',
-                        planUploadedAt: session.plan_uploaded_at || '',
-                        planUploadedAtLabel: uploadedAtLabel,
-                        planUploaderName: uploaderName,
-                    };
-                });
-                const comments = (course.comments || []).map(comment => {
-                    const attachmentUrl = comment.attachment;
-                    const voiceUrl = comment.voice_note;
-                    const authorName = comment.author?.full_name
-                        || `${comment.author?.first_name || ''} ${comment.author?.last_name || ''}`.trim();
-                    return {
-                        id: comment.id,
-                        authorName: authorName || 'کاربر',
-                        text: comment.text,
-                        createdAt: comment.created_at,
-                        attachmentUrl,
-                        attachmentName: attachmentUrl ? extractFileName(attachmentUrl) : '',
-                        voiceNoteUrl: voiceUrl,
-                        voiceNoteName: voiceUrl ? extractFileName(voiceUrl) || 'یادداشت صوتی' : '',
-                    };
-                });
-                const attachments = [];
-                comments.forEach(comment => {
-                    if (comment.attachmentUrl) {
-                        attachments.push({
-                            id: `file-${comment.id}`,
-                            name: comment.attachmentName || 'فایل پیوست',
-                            url: comment.attachmentUrl,
-                            type: 'file',
-                        });
-                    }
-                    if (comment.voiceNoteUrl) {
-                        attachments.push({
-                            id: `voice-${comment.id}`,
-                            name: comment.voiceNoteName || 'یادداشت صوتی',
-                            url: comment.voiceNoteUrl,
-                            type: 'audio',
-                        });
-                    }
-                });
-
-                sessions.forEach(session => {
-                    if (session.planFile) {
-                        attachments.push({
-                            id: `plan-${session.id}`,
-                            name: `برنامه جلسه ${session.number}`,
-                            url: session.planFile,
-                            type: 'file',
-                        });
-                    }
-                });
-
-                const dayCode = course.day_of_week;
-                const startTimeRaw = course.start_time || '';
-                const startTimeLabel = startTimeRaw ? startTimeRaw.slice(0, 5) : '';
-
-                return {
-                    id: course.id,
-                    studentId: course.student,
-                    advisorId: course.advisor,
-                    studentName: course.student_name || '---',
-                    advisorName: course.advisor_name || '---',
-                    dayOfWeek: EN_TO_FA_DAYS[dayCode] || dayCode,
-                    dayCode,
-                    startTime: startTimeRaw,
-                    startTimeLabel,
-                    time: startTimeLabel,
-                    startDate: course.start_date,
-                    startDateJalali: formatToJalali(course.start_date),
-                    isActive: course.is_active,
-                    classLink: course.class_link,
-                    sessions,
-                    comments,
-                    attachments,
-                };
-            };
-
-            const getAdvisorWorkingHours = (advisorId) => {
-                if (!advisorId) {
-                    return [];
-                }
-                const adminData = state.adminData;
-                if (!adminData || !Array.isArray(adminData.advisors)) {
-                    return [];
-                }
-                const advisor = adminData.advisors.find(item => Number(item?.id) === Number(advisorId));
-                if (!advisor || !Array.isArray(advisor.working_hours)) {
-                    return [];
-                }
-                return advisor.working_hours;
-            };
-
-            function populateScheduleTimeOptions(formEl, course, selectedDayCode) {
-                if (!formEl || !course) {
-                    return;
-                }
-                const daySelect = formEl.querySelector('select[name="day_of_week"]');
-                const timeSelect = formEl.querySelector('select[name="start_time"]');
-                const messageEl = formEl.querySelector('#course-schedule-slot-message');
-
-                if (!timeSelect) {
-                    return;
-                }
-
-                const normalizedDay = selectedDayCode || (daySelect ? daySelect.value : '');
-                if (!normalizedDay) {
-                    timeSelect.innerHTML = '<option value="">ابتدا روز هفته را انتخاب کنید</option>';
-                    timeSelect.disabled = true;
-                    if (messageEl) {
-                        messageEl.textContent = 'ابتدا روز هفته را انتخاب کنید.';
-                        messageEl.classList.remove('hidden');
-                        messageEl.classList.remove('text-red-600', 'text-green-600');
-                        messageEl.classList.add('text-gray-500');
-                    }
-                    return;
-                }
-
-                const workingHours = getAdvisorWorkingHours(course.advisorId).filter(
-                    slot => slot && slot.day_of_week === normalizedDay,
-                );
-
-                if (!workingHours.length) {
-                    timeSelect.innerHTML = '<option value="">بازه‌ای برای این روز ثبت نشده است</option>';
-                    timeSelect.disabled = true;
-                    if (messageEl) {
-                        messageEl.textContent = 'برای این روز بازه‌ای ثبت نشده است. ابتدا در بخش مدیریت مشاور بازه جدید ثبت کنید.';
-                        messageEl.classList.remove('hidden');
-                        messageEl.classList.add('text-red-600');
-                        messageEl.classList.remove('text-green-600', 'text-gray-500');
-                    }
-                    return;
-                }
-
-                const currentTime = course.startTimeLabel || course.time || '';
-                const selectedTime = timeSelect.value || currentTime;
-
-                const optionParts = workingHours.map(slot => {
-                    const slotStart = slot.start_time || '';
-                    const slotEnd = slot.end_time || '';
-                    const isCurrentSlot = slot.day_of_week === (course.dayCode || '')
-                        && slot.start_time === currentTime;
-                    const rawRemaining = Number(slot.remaining_capacity ?? 0);
-                    const adjustedRemaining = Math.max(rawRemaining + (isCurrentSlot ? 1 : 0), 0);
-                    const capacityLabel = adjustedRemaining > 0
-                        ? `ظرفیت باقی‌مانده: ${formatCount(adjustedRemaining)}`
-                        : 'ظرفیت تکمیل است';
-                    const isSelected = selectedTime && selectedTime === slot.start_time;
-                    return `<option value="${slotStart}" data-remaining="${adjustedRemaining}" ${isCurrentSlot ? 'data-current-slot="true"' : ''} ${isSelected ? 'selected' : ''}>${escapeHtml(`${slotStart} تا ${slotEnd}`)} • ${escapeHtml(capacityLabel)}</option>`;
-                });
-
-                timeSelect.innerHTML = optionParts.join('');
-                timeSelect.disabled = false;
-                if (!timeSelect.value && timeSelect.options.length) {
-                    timeSelect.selectedIndex = 0;
-                }
-
-                updateScheduleSlotMessage(formEl, course);
-            }
-
-            function updateScheduleSlotMessage(formEl, course) {
-                if (!formEl) {
-                    return;
-                }
-                const messageEl = formEl.querySelector('#course-schedule-slot-message');
-                if (!messageEl) {
-                    return;
-                }
-                const daySelect = formEl.querySelector('select[name="day_of_week"]');
-                const timeSelect = formEl.querySelector('select[name="start_time"]');
-                const selectedDay = daySelect ? daySelect.value : '';
-
-                if (!selectedDay) {
-                    messageEl.textContent = 'ابتدا روز هفته را انتخاب کنید.';
-                    messageEl.classList.remove('hidden');
-                    messageEl.classList.remove('text-red-600', 'text-green-600');
-                    messageEl.classList.add('text-gray-500');
-                    return;
-                }
-
-                const selectedTime = timeSelect ? timeSelect.value : '';
-                if (!selectedTime) {
-                    messageEl.textContent = 'بازه زمانی مورد نظر را انتخاب کنید.';
-                    messageEl.classList.remove('hidden');
-                    messageEl.classList.remove('text-red-600', 'text-green-600');
-                    messageEl.classList.add('text-gray-500');
-                    return;
-                }
-
-                const workingHours = getAdvisorWorkingHours(course.advisorId);
-                const slot = workingHours.find(item => item && item.day_of_week === selectedDay && item.start_time === selectedTime);
-                if (!slot) {
-                    messageEl.textContent = 'بازه انتخاب‌شده برای این مشاور یافت نشد.';
-                    messageEl.classList.remove('hidden');
-                    messageEl.classList.add('text-red-600');
-                    messageEl.classList.remove('text-green-600', 'text-gray-500');
-                    return;
-                }
-
-                const isCurrentSlot = slot.day_of_week === (course.dayCode || '')
-                    && slot.start_time === (course.startTimeLabel || course.time || '');
-                const rawRemaining = Number(slot.remaining_capacity ?? 0);
-                const remaining = Math.max(rawRemaining + (isCurrentSlot ? 1 : 0), 0);
-                const rawAssigned = Number(slot.assigned_count ?? 0);
-                const assigned = Math.max(rawAssigned - (isCurrentSlot ? 1 : 0), 0);
-                const maxStudents = Number(slot.max_students ?? 0);
-
-                const infoParts = [
-                    `ظرفیت کل: ${formatCount(maxStudents)}`,
-                    `رزرو شده: ${formatCount(assigned)}`,
-                ];
-
-                if (remaining > 0) {
-                    infoParts.push(`ظرفیت آزاد: ${formatCount(remaining)}`);
-                    messageEl.classList.add('text-green-600');
-                    messageEl.classList.remove('text-red-600', 'text-gray-500');
-                } else {
-                    infoParts.push('ظرفیت آزاد: ۰');
-                    messageEl.classList.add('text-red-600');
-                    messageEl.classList.remove('text-green-600', 'text-gray-500');
-                }
-
-                messageEl.textContent = infoParts.join(' • ');
-                messageEl.classList.remove('hidden');
-            }
-
-            async function submitCourseSchedule(courseId, formEl) {
-                if (!courseId || !formEl) {
-                    return;
-                }
-                const daySelect = formEl.querySelector('select[name="day_of_week"]');
-                const timeSelect = formEl.querySelector('select[name="start_time"]');
-                const startHidden = formEl.querySelector('input[name="start_date"]');
-                const feedbackEl = formEl.querySelector('#course-schedule-feedback');
-                const submitBtn = formEl.querySelector('button[type="submit"]');
-
-                if (feedbackEl) {
-                    feedbackEl.textContent = '';
-                    feedbackEl.classList.add('hidden');
-                    feedbackEl.classList.remove('text-red-600', 'text-green-600');
-                }
-
-                const payload = {
-                    day_of_week: daySelect ? daySelect.value : '',
-                    start_time: timeSelect ? timeSelect.value : '',
-                    start_date: startHidden ? startHidden.value : '',
-                };
-
-                if (!payload.day_of_week || !payload.start_time || !payload.start_date) {
-                    const message = 'لطفاً روز، ساعت و تاریخ جدید را انتخاب کنید.';
-                    if (feedbackEl) {
-                        feedbackEl.textContent = message;
-                        feedbackEl.classList.remove('hidden');
-                        feedbackEl.classList.add('text-red-600');
-                    }
-                    showToast(message, 'error');
-                    return;
-                }
-
-                if (timeSelect && timeSelect.selectedOptions.length) {
-                    const selectedOption = timeSelect.selectedOptions[0];
-                    const remaining = Number(selectedOption.dataset.remaining || '0');
-                    const isCurrentSlot = selectedOption.dataset.currentSlot === 'true';
-                    if (!isCurrentSlot && remaining <= 0) {
-                        const message = 'ظرفیت این بازه برای مشاور تکمیل است. لطفاً بازه دیگری را انتخاب کنید.';
-                        if (feedbackEl) {
-                            feedbackEl.textContent = message;
-                            feedbackEl.classList.remove('hidden');
-                            feedbackEl.classList.add('text-red-600');
-                        }
-                        showToast(message, 'error');
-                        return;
-                    }
-                }
-
-                if (submitBtn) {
-                    submitBtn.disabled = true;
-                    submitBtn.dataset.originalText = submitBtn.textContent;
-                    submitBtn.textContent = 'در حال ذخیره...';
-                }
-
-                try {
-                    const response = await fetch(`/courses/${courseId}/`, {
-                        method: 'PATCH',
-                        headers: {
-                            'Content-Type': 'application/json',
-                            'X-CSRFToken': csrftoken,
-                        },
-                        body: JSON.stringify(payload),
-                    });
-
-                    if (!response.ok) {
-                        let errorMessage = 'به‌روزرسانی زمان‌بندی با خطا مواجه شد.';
-                        try {
-                            const errorData = await response.json();
-                            if (errorData) {
-                                const detail = errorData.detail || errorData.message;
-                                if (detail) {
-                                    errorMessage = detail;
-                                }
-                            }
-                        } catch (parseError) {
-                            // نادیده گرفتن خطای پارس
-                        }
-                        throw new Error(errorMessage);
-                    }
-
-                    showToast('زمان‌بندی دوره با موفقیت به‌روزرسانی شد.', 'success');
-                    if (feedbackEl) {
-                        feedbackEl.textContent = 'زمان‌بندی دوره به‌روزرسانی شد.';
-                        feedbackEl.classList.remove('hidden');
-                        feedbackEl.classList.add('text-green-600');
-                    }
-
-                    if (CURRENT_USER.isStaff) {
-                        await getAdminData(true);
-                    }
-                    await refreshCourse(courseId, { reRenderModal: true });
-                } catch (error) {
-                    console.error('Error updating course schedule:', error);
-                    const message = error.message || 'به‌روزرسانی زمان‌بندی با خطا مواجه شد.';
-                    if (feedbackEl) {
-                        feedbackEl.textContent = message;
-                        feedbackEl.classList.remove('hidden');
-                        feedbackEl.classList.add('text-red-600');
-                    }
-                    showToast(message, 'error');
-                } finally {
-                    if (submitBtn) {
-                        submitBtn.disabled = false;
-                        if (submitBtn.dataset.originalText) {
-                            submitBtn.textContent = submitBtn.dataset.originalText;
-                            delete submitBtn.dataset.originalText;
-                        }
-                    }
-                }
-            }
-
-            function updateCourseInState(course) {
-                if (!course || typeof course.id === 'undefined') {
-                    return null;
-                }
-                const index = state.courses.findIndex(item => item && item.id === course.id);
-                if (index >= 0) {
-                    state.courses[index] = course;
-                } else {
-                    state.courses.push(course);
-                }
-                return course;
-            }
-
-            async function refreshCourse(courseId, options = {}) {
-                const { reRenderModal = false, suppressErrorToast = false } = options;
-                if (!courseId) {
-                    return null;
-                }
-                try {
-                    const data = await fetchJSON(`/courses/${courseId}/`);
-                    const transformed = transformCourse(data);
-                    updateCourseInState(transformed);
-                    renderCalendar();
-                    if (reRenderModal && activeCourseId === courseId) {
-                        renderCourseDetails(transformed);
-                    }
-                    return transformed;
-                } catch (error) {
-                    console.error('Error refreshing course:', error);
-                    if (!suppressErrorToast) {
-                        showToast('خطا در به‌روزرسانی اطلاعات دوره.', 'error');
-                    }
-                    return null;
-                }
-            }
-
-            async function handleSessionToggle(sessionId, nextValue, checkboxEl, courseId) {
-                if (!sessionId) {
-                    return;
-                }
-                try {
-                    const response = await fetch(`/sessions/${sessionId}/`, {
-                        method: 'PATCH',
-                        headers: {
-                            'Content-Type': 'application/json',
-                            'X-CSRFToken': csrftoken,
-                        },
-                        body: JSON.stringify({ is_completed: nextValue }),
-                    });
-                    if (!response.ok) {
-                        throw new Error(`HTTP ${response.status}`);
-                    }
-                    showToast('وضعیت جلسه به‌روزرسانی شد.', 'success');
-                    await refreshCourse(courseId, { reRenderModal: true, suppressErrorToast: true });
-                } catch (error) {
-                    console.error('Error updating session status:', error);
-                    showToast('به‌روزرسانی وضعیت جلسه ناموفق بود.', 'error');
-                    if (checkboxEl) {
-                        checkboxEl.checked = !nextValue;
-                    }
-                } finally {
-                    if (checkboxEl) {
-                        checkboxEl.disabled = false;
-                    }
-                }
-            }
-
-            async function uploadSessionPlan(sessionId, file, courseId, inputEl) {
-                if (!sessionId || !file) {
-                    return;
-                }
-
-                const formData = new FormData();
-                formData.append('plan_file', file);
-
-                try {
-                    const response = await fetch(`/sessions/${sessionId}/upload-plan/`, {
-                        method: 'POST',
-                        headers: { 'X-CSRFToken': csrftoken },
-                        body: formData,
-                    });
-
-                    if (!response.ok) {
-                        let message = 'بارگذاری برنامه با خطا مواجه شد.';
-                        try {
-                            const errorPayload = await response.json();
-                            if (errorPayload) {
-                                if (typeof errorPayload.detail === 'string') {
-                                    message = errorPayload.detail;
-                                } else {
-                                    const values = Object.values(errorPayload)
-                                        .flat()
-                                        .filter(Boolean);
-                                    if (values.length) {
-                                        message = values.join('، ');
-                                    }
-                                }
-                            }
-                        } catch (parseError) {
-                            // ignore parse error
-                        }
-                        throw new Error(message);
-                    }
-
-                    showToast('برنامه جلسه با موفقیت بارگذاری شد.', 'success');
-                    await refreshCourse(courseId, { reRenderModal: true });
-                } catch (error) {
-                    console.error('Error uploading session plan:', error);
-                    showToast(error.message || 'بارگذاری برنامه با خطا مواجه شد.', 'error');
-                } finally {
-                    if (inputEl) {
-                        inputEl.value = '';
-                    }
-                }
-            }
-
-            async function submitCourseComment(courseId, formEl) {
-                if (!formEl) {
-                    return;
-                }
-                const submitBtn = formEl.querySelector('button[type="submit"]');
-                const textField = formEl.querySelector('textarea[name="text"]');
-                const fileInput = formEl.querySelector('input[name="attachment"]');
-                const trimmedText = textField ? textField.value.trim() : '';
-                const hasFile = !!(fileInput && fileInput.files && fileInput.files.length);
-                if (!trimmedText && !hasFile) {
-                    showToast('لطفاً متن نظر یا فایل پیوست را وارد کنید.', 'error');
-                    return;
-                }
-
-                if (submitBtn) {
-                    submitBtn.disabled = true;
-                }
-
-                try {
-                    const formData = new FormData(formEl);
-                    if (!trimmedText && hasFile) {
-                        formData.set('text', 'پیوست جدید');
-                    }
-                    const response = await fetch(`/courses/${courseId}/add-comment/`, {
-                        method: 'POST',
-                        headers: { 'X-CSRFToken': csrftoken },
-                        body: formData,
-                    });
-                    if (!response.ok) {
-                        let message = 'ثبت نظر با خطا مواجه شد.';
-                        try {
-                            const errorPayload = await response.json();
-                            if (errorPayload) {
-                                const values = Object.values(errorPayload).flat().filter(Boolean);
-                                if (values.length) {
-                                    message = values.join('، ');
-                                }
-                            }
-                        } catch (parseError) {
-                            // ignore parse error
-                        }
-                        throw new Error(message);
-                    }
-                    showToast('نظر با موفقیت ثبت شد.', 'success');
-                    formEl.reset();
-                    const fileNameHolder = formEl.querySelector('[data-file-name]');
-                    if (fileNameHolder) {
-                        fileNameHolder.textContent = '';
-                    }
-                    await refreshCourse(courseId, { reRenderModal: true });
-                } catch (error) {
-                    console.error('Error submitting comment:', error);
-                    showToast(error.message || 'ثبت نظر با خطا مواجه شد.', 'error');
-                } finally {
-                    if (submitBtn) {
-                        submitBtn.disabled = false;
-                    }
-                }
-            }
-
-            async function submitClassLink(courseId, formEl) {
-                if (!formEl) {
-                    return;
-                }
-                const input = formEl.querySelector('#course-class-link-input');
-                const submitBtn = formEl.querySelector('button[type="submit"]');
-                const rawValue = input ? input.value.trim() : '';
-                if (submitBtn) {
-                    submitBtn.disabled = true;
-                }
-                try {
-                    const response = await fetch(`/courses/${courseId}/`, {
-                        method: 'PATCH',
-                        headers: {
-                            'Content-Type': 'application/json',
-                            'X-CSRFToken': csrftoken,
-                        },
-                        body: JSON.stringify({ class_link: rawValue || null }),
-                    });
-                    if (!response.ok) {
-                        throw new Error(`HTTP ${response.status}`);
-                    }
-                    showToast(rawValue ? 'لینک کلاس با موفقیت ذخیره شد.' : 'لینک کلاس حذف شد.', 'success');
-                    await refreshCourse(courseId, { reRenderModal: true });
-                } catch (error) {
-                    console.error('Error saving class link:', error);
-                    showToast('ذخیره لینک کلاس با خطا مواجه شد.', 'error');
-                } finally {
-                    if (submitBtn) {
-                        submitBtn.disabled = false;
-                    }
-                }
-            }
-
-            function bindCourseDetailsEvents(course) {
-                const modalContentContainer = document.getElementById('course-details-content');
-                if (!modalContentContainer) {
-                    return;
-                }
-
-                const commentForm = modalContentContainer.querySelector('#course-comment-form');
-                if (commentForm) {
-                    const attachmentInput = commentForm.querySelector('input[name="attachment"]');
-                    const fileNameHolder = commentForm.querySelector('[data-file-name]');
-                    if (attachmentInput && fileNameHolder) {
-                        attachmentInput.addEventListener('change', () => {
-                            const file = attachmentInput.files && attachmentInput.files[0];
-                            fileNameHolder.textContent = file ? `فایل انتخاب شده: ${file.name}` : '';
-                        });
-                    }
-                    commentForm.addEventListener('submit', (event) => {
-                        event.preventDefault();
-                        submitCourseComment(course.id, commentForm);
-                    });
-                }
-
-                const classLinkForm = modalContentContainer.querySelector('#course-class-link-form');
-                if (classLinkForm) {
-                    classLinkForm.addEventListener('submit', (event) => {
-                        event.preventDefault();
-                        submitClassLink(course.id, classLinkForm);
-                    });
-                }
-
-                const scheduleForm = modalContentContainer.querySelector('#course-schedule-form');
-                if (scheduleForm) {
-                    const daySelect = scheduleForm.querySelector('select[name="day_of_week"]');
-                    const timeSelect = scheduleForm.querySelector('select[name="start_time"]');
-                    const startDisplay = scheduleForm.querySelector('#course-schedule-date-display');
-                    const startHidden = scheduleForm.querySelector('#course-schedule-date-hidden');
-
-                    if (startDisplay && startHidden) {
-                        setupJalaliDatePicker(startDisplay, startHidden);
-                        if (course.startDate) {
-                            startHidden.value = course.startDate;
-                            try {
-                                startDisplay.value = formatToJalaliShort(course.startDate);
-                            } catch (error) {
-                                startDisplay.value = course.startDateJalali || '';
-                            }
-                        }
-                    }
-
-                    const initialDay = daySelect ? daySelect.value : course.dayCode;
-                    populateScheduleTimeOptions(scheduleForm, course, initialDay);
-
-                    if (daySelect) {
-                        daySelect.addEventListener('change', () => {
-                            populateScheduleTimeOptions(scheduleForm, course, daySelect.value);
-                        });
-                    }
-
-                    if (timeSelect) {
-                        timeSelect.addEventListener('change', () => {
-                            updateScheduleSlotMessage(scheduleForm, course);
-                        });
-                    }
-
-                    scheduleForm.addEventListener('submit', (event) => {
-                        event.preventDefault();
-                        submitCourseSchedule(course.id, scheduleForm);
-                    });
-                }
-
-                const sessionToggles = modalContentContainer.querySelectorAll('[data-session-toggle]');
-                sessionToggles.forEach(toggle => {
-                    toggle.addEventListener('change', (event) => {
-                        const input = event.target;
-                        const sessionId = Number(input.dataset.sessionId);
-                        input.disabled = true;
-                        handleSessionToggle(sessionId, input.checked, input, course.id);
-                    });
-                });
-
-                const planInputs = modalContentContainer.querySelectorAll('[data-session-plan-input]');
-                planInputs.forEach(input => {
-                    input.addEventListener('change', (event) => {
-                        const target = event.target;
-                        const sessionId = Number(target.dataset.sessionId);
-                        const file = target.files && target.files[0];
-                        if (file && sessionId) {
-                            uploadSessionPlan(sessionId, file, course.id, target);
-                        } else {
-                            target.value = '';
-                        }
-                    });
-                });
-
-                const planTriggers = modalContentContainer.querySelectorAll('[data-session-plan-trigger]');
-                planTriggers.forEach(button => {
-                    button.addEventListener('click', () => {
-                        const sessionId = Number(button.dataset.sessionId);
-                        const targetInput = modalContentContainer.querySelector(`[data-session-plan-input][data-session-id="${sessionId}"]`);
-                        if (targetInput) {
-                            targetInput.click();
-                        }
-                    });
-                });
-            }
-
-            function renderCourseDetails(course) {
-                const modalContentContainer = document.getElementById('course-details-content');
-                if (!modalContentContainer) {
-                    return;
-                }
-
-                if (!course) {
-                    modalContentContainer.innerHTML = `
-                        <div class="bg-white rounded-xl shadow-2xl w-11/12 max-w-3xl modal-enter">
-                            <div class="p-6 text-center text-sm text-gray-500">
-                                اطلاعاتی برای نمایش یافت نشد.
-                            </div>
-                        </div>
-                    `;
-                    return;
-                }
-
-                const canToggleSessions = currentRole === 'advisor';
-                const canReschedule = CURRENT_USER.isStaff && currentRole === 'admin';
-                const canEditClassLink = currentRole === 'admin' || currentRole === 'advisor';
-                const canManageSessionPlans = (currentRole === 'advisor') || (CURRENT_USER.isStaff && currentRole === 'admin');
-                const sessions = Array.isArray(course.sessions) ? course.sessions : [];
-                const comments = Array.isArray(course.comments) ? course.comments : [];
-                const attachments = Array.isArray(course.attachments) ? course.attachments : [];
-                const canSubmitComment = ['admin', 'advisor', 'student'].includes(currentRole);
-
-                const sessionItemsHtml = sessions.length
-                    ? sessions.map(session => {
-                        const sessionNumber = escapeHtml(String(session.number || ''));
-                        const sessionDate = session.date ? escapeHtml(session.date) : '---';
-                        const statusClass = session.completed ? 'text-green-600' : 'text-gray-500';
-                        const statusLabel = session.completed ? 'برگزار شد' : 'در انتظار';
-                        const toggleHtml = canToggleSessions
-                            ? `
-                                <label class="inline-flex items-center gap-2 text-sm text-gray-700">
-                                    <input type="checkbox" data-session-toggle data-session-id="${session.id}" class="rounded border-gray-300 text-indigo-600 focus:ring-indigo-500" ${session.completed ? 'checked' : ''}>
-                                    <span>تایید برگزاری</span>
-                                </label>
-                            `
-                            : `<span class="text-xs ${statusClass}">${statusLabel}</span>`;
-
-                        const planPrimaryHtml = session.planFile
-                            ? `
-                                <a href="${escapeHtml(session.planFile)}" target="_blank" rel="noopener noreferrer" class="inline-flex items-center gap-2 text-xs text-indigo-600 hover:text-indigo-700">
-                                    <i class="fas fa-paperclip"></i>
-                                    <span>${escapeHtml(session.planFileName || 'برنامه ثبت‌شده')}</span>
-                                </a>
-                            `
-                            : `
-                                <span class="inline-flex items-center gap-2 text-xs text-gray-400">
-                                    <i class="fas fa-paperclip"></i>
-                                    <span>برنامه‌ای بارگذاری نشده است.</span>
-                                </span>
-                            `;
-
-                        const metaParts = [];
-                        if (session.planUploaderName) {
-                            metaParts.push(`توسط ${session.planUploaderName}`);
-                        }
-                        if (session.planUploadedAtLabel) {
-                            metaParts.push(`آخرین بروزرسانی ${session.planUploadedAtLabel}`);
-                        }
-                        const planMetaHtml = metaParts.length
-                            ? `<span class="text-[11px] text-gray-400">${metaParts.map(part => escapeHtml(part)).join(' • ')}</span>`
-                            : '';
-
-                        const uploadControls = canManageSessionPlans
-                            ? `
-                                <div class="flex items-center gap-2">
-                                    <button type="button" class="px-3 py-1 text-xs bg-white border border-indigo-200 text-indigo-600 rounded-lg hover:bg-indigo-50 flex items-center gap-1" data-session-plan-trigger data-session-id="${session.id}">
-                                        <i class="fas fa-upload"></i>
-                                        <span>بارگذاری برنامه</span>
-                                    </button>
-                                    <input type="file" class="hidden" data-session-plan-input data-session-id="${session.id}">
-                                </div>
-                            `
-                            : '';
-
-                        return `
-                            <div class="space-y-3 bg-indigo-50 rounded-lg p-3" data-session-id="${session.id}">
-                                <div class="flex items-center justify-between">
-                                    <div>
-                                        <p class="font-semibold text-gray-800">جلسه ${sessionNumber}</p>
-                                        <p class="text-xs text-gray-500">${sessionDate}</p>
-                                    </div>
-                                    <div class="flex items-center gap-3">
-                                        ${toggleHtml}
-                                    </div>
-                                </div>
-                                <div class="flex flex-col gap-2 sm:flex-row sm:items-center sm:justify-between">
-                                    <div class="flex flex-col gap-1 text-xs text-gray-600">
-                                        ${planPrimaryHtml}
-                                        ${planMetaHtml}
-                                    </div>
-                                    ${uploadControls}
-                                </div>
-                            </div>
-                        `;
-                    }).join('')
-                    : '<p class="text-sm text-gray-500">جلسه‌ای برای این دوره ثبت نشده است.</p>';
-
-                const commentsHtml = comments.length
-                    ? comments.map(comment => {
-                        const author = escapeHtml(comment.authorName || 'کاربر');
-                        const createdAt = comment.createdAt ? escapeHtml(formatToJalaliDateTime(comment.createdAt)) : '';
-                        const commentBody = escapeHtml(comment.text || '').replace(/\n/g, '<br>');
-                        const attachmentsParts = [];
-                        if (comment.attachmentUrl) {
-                            attachmentsParts.push(`
-                                <a href="${escapeHtml(comment.attachmentUrl)}" target="_blank" rel="noopener noreferrer" class="flex items-center gap-2 text-sm text-indigo-600 hover:text-indigo-700">
-                                    <i class="fas fa-paperclip"></i>
-                                    <span>${escapeHtml(comment.attachmentName || 'فایل پیوست')}</span>
-                                </a>
-                            `);
-                        }
-                        if (comment.voiceNoteUrl) {
-                            attachmentsParts.push(`
-                                <div class="flex items-center gap-2 text-sm text-gray-600">
-                                    <i class="fas fa-microphone text-indigo-500"></i>
-                                    <audio controls class="w-full" src="${escapeHtml(comment.voiceNoteUrl)}"></audio>
-                                </div>
-                            `);
-                        }
-                        const attachmentsBlock = attachmentsParts.length
-                            ? `<div class="mt-3 space-y-2">${attachmentsParts.join('')}</div>`
-                            : '';
-                        return `
-                            <article class="p-3 bg-white rounded-lg border border-indigo-100 shadow-sm">
-                                <div class="flex items-center justify-between mb-2">
-                                    <p class="font-semibold text-gray-700">${author}</p>
-                                    <span class="text-xs text-gray-400">${createdAt}</span>
-                                </div>
-                                <p class="text-sm text-gray-600 leading-6 whitespace-pre-wrap">${commentBody || 'بدون متن'}</p>
-                                ${attachmentsBlock}
-                            </article>
-                        `;
-                    }).join('')
-                    : '<p class="text-xs text-gray-400">نظری ثبت نشده است.</p>';
-
-                const attachmentsHtml = attachments.length
-                    ? attachments.map(item => {
-                        if (item.type === 'audio') {
-                            return `
-                                <div class="p-2 border rounded-lg flex items-center gap-3 bg-white">
-                                    <i class="fas fa-microphone text-indigo-500"></i>
-                                    <audio controls class="flex-1" src="${escapeHtml(item.url)}"></audio>
-                                </div>
-                            `;
-                        }
-                        return `
-                            <a href="${escapeHtml(item.url)}" target="_blank" rel="noopener noreferrer" class="flex items-center gap-2 p-2 border rounded-lg bg-white hover:bg-indigo-50 text-sm text-gray-700">
-                                <i class="fas fa-paperclip text-indigo-500"></i>
-                                <span>${escapeHtml(item.name || 'پیوست')}</span>
-                            </a>
-                        `;
-                    }).join('')
-                    : '<p class="text-xs text-gray-400">فایلی ثبت نشده است.</p>';
-
-                const dayOptions = Object.entries(EN_TO_FA_DAYS).map(([code, label]) => `
-                    <option value="${code}" ${code === (course.dayCode || '') ? 'selected' : ''}>${label}</option>
-                `).join('');
-
-                const rescheduleSection = canReschedule ? `
-                    <section class="space-y-3">
-                        <h3 class="font-bold text-gray-800 flex items-center gap-2 text-sm sm:text-base">
-                            <i class="fas fa-pen-to-square text-indigo-500"></i>
-                            ویرایش زمان‌بندی دوره
-                        </h3>
-                        <form id="course-schedule-form" class="space-y-4 bg-indigo-50 border border-indigo-100 rounded-lg p-3">
-                            <div class="grid gap-3 sm:grid-cols-2">
-                                <div>
-                                    <label class="block text-xs font-semibold text-gray-700">روز هفته</label>
-                                    <select name="day_of_week" class="mt-1 block w-full border border-gray-300 rounded-md shadow-sm p-2">
-                                        ${dayOptions}
-                                    </select>
-                                </div>
-                                <div>
-                                    <label class="block text-xs font-semibold text-gray-700">ساعت شروع</label>
-                                    <select name="start_time" class="mt-1 block w-full border border-gray-300 rounded-md shadow-sm p-2"></select>
-                                </div>
-                            </div>
-                            <div>
-                                <label class="block text-xs font-semibold text-gray-700">تاریخ اولین جلسه</label>
-                                <div class="mt-1 relative">
-                                    <input id="course-schedule-date-display" type="text" autocomplete="off" placeholder="انتخاب تاریخ (مثال: ۱۴۰۳/۰۱/۱۵)" class="block w-full border border-gray-300 rounded-md shadow-sm p-2 pr-10 focus:ring-2 focus:ring-indigo-500 focus:border-transparent">
-                                    <span class="absolute inset-y-0 left-0 flex items-center pl-3 text-gray-400">
-                                        <i class="far fa-calendar"></i>
-                                    </span>
-                                    <input id="course-schedule-date-hidden" type="hidden" name="start_date" value="${course.startDate ? escapeHtml(course.startDate) : ''}">
-                                </div>
-                                <p class="text-xs text-gray-400 mt-1">تاریخ انتخابی باید با روز هفته انتخاب‌شده هماهنگ باشد.</p>
-                            </div>
-                            <p id="course-schedule-slot-message" class="text-xs text-gray-500 hidden"></p>
-                            <p id="course-schedule-feedback" class="text-xs hidden"></p>
-                            <div class="flex justify-end">
-                                <button type="submit" class="px-4 py-2 bg-indigo-600 text-white rounded-lg hover:bg-indigo-700">ذخیره تغییرات</button>
-                            </div>
-                        </form>
-                    </section>
-                ` : '';
-
-                const classLinkSection = canEditClassLink
-                    ? `
-                        <form id="course-class-link-form" class="space-y-3">
-                            <div class="space-y-1">
-                                <label for="course-class-link-input" class="text-sm font-semibold text-gray-700">لینک کلاس آنلاین</label>
-                                <input id="course-class-link-input" name="class_link" type="url" value="${course.classLink ? escapeHtml(course.classLink) : ''}" placeholder="https://example.com/class" class="w-full border border-gray-300 rounded-lg p-2 focus:ring-indigo-500 focus:border-indigo-500" autocomplete="off">
-                                <p class="text-xs text-gray-400">در صورت خالی گذاشتن، لینک حذف می‌شود.</p>
-                            </div>
-                            <div class="flex flex-wrap items-center gap-3">
-                                <button type="submit" class="px-4 py-2 bg-indigo-600 text-white rounded-lg hover:bg-indigo-700">ذخیره لینک</button>
-                                ${course.classLink ? `<a href="${escapeHtml(course.classLink)}" target="_blank" rel="noopener noreferrer" class="px-4 py-2 bg-white border border-indigo-200 text-indigo-600 rounded-lg hover:bg-indigo-50 flex items-center gap-2"><i class="fas fa-external-link"></i><span>باز کردن لینک</span></a>` : ''}
-                            </div>
-                        </form>
-                    `
-                    : (course.classLink
-                        ? `<a href="${escapeHtml(course.classLink)}" target="_blank" rel="noopener noreferrer" class="inline-flex items-center gap-2 px-3 py-2 rounded-lg bg-indigo-50 text-indigo-700 hover:bg-indigo-100"><i class="fas fa-link"></i><span>ورود به کلاس</span></a>`
-                        : '<p class="text-xs text-gray-400">لینکی ثبت نشده است.</p>');
-
-                const commentFormHtml = canSubmitComment ? `
-                    <form id="course-comment-form" class="space-y-3 bg-indigo-50 border border-indigo-100 rounded-lg p-3">
-                        <div class="flex items-center justify-between">
-                            <label class="text-sm font-semibold text-gray-700">ثبت نظر جدید</label>
-                        </div>
-                        <textarea name="text" rows="3" class="w-full border border-gray-300 rounded-lg p-2 focus:ring-indigo-500 focus:border-indigo-500" placeholder="نظر یا توضیحات خود را بنویسید..."></textarea>
-                        <div class="flex flex-wrap items-center gap-3 text-sm text-gray-600">
-                            <label class="flex items-center gap-2 cursor-pointer text-indigo-600">
-                                <i class="fas fa-paperclip"></i>
-                                <span>افزودن فایل</span>
-                                <input type="file" name="attachment" class="hidden">
-                            </label>
-                            <span data-file-name class="text-xs text-gray-500"></span>
-                        </div>
-                        <div class="flex justify-end">
-                            <button type="submit" class="px-4 py-2 bg-green-600 text-white rounded-lg hover:bg-green-700">ثبت نظر</button>
-                        </div>
-                    </form>
-                ` : '';
-
-                modalContentContainer.innerHTML = `
-                    <div class="bg-white rounded-xl shadow-2xl w-11/12 max-w-3xl flex flex-col modal-enter">
-                        <div class="p-4 border-b flex flex-col gap-2 sm:flex-row sm:items-center sm:justify-between">
-                            <div>
-                                <h2 class="text-lg font-bold text-gray-800">${escapeHtml(course.studentName)}</h2>
-                                <div class="text-xs text-gray-500 flex flex-wrap items-center gap-3">
-                                    <span class="inline-flex items-center gap-1"><i class="fas fa-user-tie text-indigo-500"></i>${escapeHtml(course.advisorName)}</span>
-                                    <span class="inline-flex items-center gap-1"><i class="fas fa-calendar-day text-indigo-500"></i>${escapeHtml(course.dayOfWeek || '---')}</span>
-                                    <span class="inline-flex items-center gap-1"><i class="fas fa-clock text-indigo-500"></i>${escapeHtml(course.time || '---')}</span>
-                                </div>
-                            </div>
-                            <button data-close-modal="course-details-modal" class="self-start sm:self-center px-3 py-2 bg-gray-200 text-gray-700 rounded-lg hover:bg-gray-300">بستن</button>
-                        </div>
-                        <div class="p-4 space-y-6 overflow-y-auto max-h-[70vh]">
-                            <section class="space-y-3">
-                                <h3 class="font-bold text-gray-800 flex items-center gap-2 text-sm sm:text-base"><i class="fas fa-clock text-indigo-500"></i>زمان‌بندی جلسات</h3>
-                                <div class="space-y-2">${sessionItemsHtml}</div>
-                                ${canToggleSessions ? '<p class="text-xs text-gray-400">تنها مشاور قادر به تیک زدن جلسات است.</p>' : ''}
-                            </section>
-                            ${rescheduleSection}
-                            <section class="space-y-3">
-                                <h3 class="font-bold text-gray-800 flex items-center gap-2 text-sm sm:text-base"><i class="fas fa-link text-indigo-500"></i>لینک کلاس</h3>
-                                ${classLinkSection}
-                            </section>
-                            <section class="space-y-3">
-                                <h3 class="font-bold text-gray-800 flex items-center gap-2 text-sm sm:text-base"><i class="fas fa-comment-dots text-indigo-500"></i>نظرات</h3>
-                                <div class="space-y-3">${commentsHtml}</div>
-                                ${commentFormHtml}
-                            </section>
-                            <section class="space-y-3">
-                                <h3 class="font-bold text-gray-800 flex items-center gap-2 text-sm sm:text-base"><i class="fas fa-folder-open text-indigo-500"></i>فایل‌ها</h3>
-                                <div class="space-y-2">${attachmentsHtml}</div>
-                            </section>
-                        </div>
-                    </div>
-                `;
-
-                bindCourseDetailsEvents(course);
-            }
-
-            async function loadCourses() {
-                try {
-                    const courses = await fetchJSON('/courses/');
-                    state.courses = courses.map(transformCourse);
-                } catch (error) {
-                    console.error('Error loading courses:', error);
-                    state.courses = [];
-                }
-            }
-
-            async function loadAdvisors() {
-                if (!CURRENT_USER.isStaff) {
-                    state.advisors = [];
-                    state.advisorsLoaded = true;
-                    return;
-                }
-
-                try {
-                    const advisors = await fetchJSON('/api/advisors/');
-                    state.advisors = Array.isArray(advisors) ? advisors : [];
-                } catch (error) {
-                    if (error?.status !== 403) {
-                        console.error('Error loading advisors:', error);
-                    }
-                    state.advisors = [];
-                } finally {
-                    state.advisorsLoaded = true;
-                }
-            }
-
-            function updateAdvisorFilterOptions() {
-                if (!advisorFilter) return;
-
-                const previousRawValue = advisorSelectInstance
-                    ? advisorSelectInstance.getValue()
-                    : (advisorFilter.value || 'all');
-                const previousValue = Array.isArray(previousRawValue)
-                    ? (previousRawValue[0] || 'all')
-                    : (previousRawValue || 'all');
-
-                const options = ['<option value="all">همه</option>'];
-                const advisorList = Array.isArray(state.advisors) ? state.advisors : [];
-
-                advisorList
-                    .slice()
-                    .sort((a, b) => {
-                        const nameA = (a.full_name || '').trim();
-                        const nameB = (b.full_name || '').trim();
-                        return nameA.localeCompare(nameB, 'fa');
-                    })
-                    .forEach(advisor => {
-                        if (!advisor || typeof advisor.id === 'undefined') return;
-                        const optionLabel = advisor.full_name || `مشاور ${advisor.id}`;
-                        options.push(`<option value="${advisor.id}">${optionLabel}</option>`);
-                    });
-
-                advisorFilter.innerHTML = options.join('');
-
-                const validIds = new Set(advisorList.map(advisor => String(advisor.id)));
-                const normalizedPrev = String(previousValue || 'all');
-                const nextValue = normalizedPrev !== 'all' && !validIds.has(normalizedPrev) ? 'all' : normalizedPrev;
-                advisorFilter.value = nextValue;
-
-                const shouldDisable = !(currentRole === 'admin' && CURRENT_USER.isStaff);
-                setAdvisorFilterDisabled(shouldDisable);
-                initializeAdvisorSelect(nextValue);
-            }
-
-            async function loadPayments() {
-                if (!CURRENT_USER.isStaff) {
-                    state.payments = [];
-                    state.paymentsLoaded = true;
-                    return;
-                }
-                try {
-                    const payments = await fetchJSON('/api/payments/');
-                    state.payments = payments;
-                } catch (error) {
-                    if (error.status !== 403) {
-                        console.error('Error loading payments:', error);
-                    }
-                    state.payments = [];
-                } finally {
-                    state.paymentsLoaded = true;
-                }
-            }
-
-            async function loadReports(options = {}) {
-                const { force = false } = options;
-                const filters = ensureReportFilters();
-
-                if (state.reportLoading) {
-                    return state.reportData;
-                }
-
-                if (state.reportsLoaded && !force && state.reportData) {
-                    return state.reportData;
-                }
-
-                state.reportLoading = true;
-                try {
-                    const params = new URLSearchParams();
-                    if (filters.startDate) {
-                        params.append('start_date', filters.startDate);
-                    }
-                    if (filters.endDate) {
-                        params.append('end_date', filters.endDate);
-                    }
-                    if (filters.advisorId && filters.advisorId !== 'all') {
-                        params.append('advisor_id', filters.advisorId);
-                    }
-                    const url = params.toString()
-                        ? `/api/reports/summary/?${params.toString()}`
-                        : '/api/reports/summary/';
-                    const data = await fetchJSON(url);
-                    state.reportData = data;
-                    state.reportsLoaded = true;
-                    return data;
-                } catch (error) {
-                    state.reportsLoaded = false;
-                    throw error;
-                } finally {
-                    state.reportLoading = false;
-                }
-            }
-
-            function showReportsLoading() {
-                const container = document.getElementById('reports-results');
-                if (!container) return;
-                container.innerHTML = `
-                    <div class="flex justify-center py-10">
-                        <div class="loader" style="border: 4px solid #f3f3f3; border-top: 4px solid #4f46e5; border-radius: 50%; width: 40px; height: 40px; animation: spin 1s linear infinite;"></div>
-                    </div>
-                `;
-            }
-
-            function renderReportsError(message = 'خطا در دریافت گزارش‌ها.') {
-                const container = document.getElementById('reports-results');
-                if (!container) return;
-                container.innerHTML = `<p class="text-sm text-red-500">${escapeHtml(message)}</p>`;
-            }
-
-            function renderReportSessionSection({ title, items, emptyMessage, includeTime = false }) {
-                const dataset = Array.isArray(items) ? items : [];
-                if (!title) {
-                    return '';
-                }
-
-                const rows = dataset.map(item => {
-                    const studentName = item?.student?.name ? escapeHtml(item.student.name) : '---';
-                    const advisorName = item?.advisor?.name ? escapeHtml(item.advisor.name) : '---';
-                    const sessionNumber = typeof item?.session_number === 'number'
-                        ? formatCount(item.session_number)
-                        : (item?.session_number ? formatCount(item.session_number) : '---');
-                    const dateLabel = item?.date ? formatToJalaliShort(item.date) : '---';
-                    const dayLabelRaw = item?.day_of_week ? (EN_TO_FA_DAYS[item.day_of_week] || item.day_of_week) : '---';
-                    const dayLabel = dayLabelRaw ? escapeHtml(dayLabelRaw) : '---';
-                    const timeLabel = includeTime
-                        ? (item?.start_time ? escapeHtml(String(item.start_time).slice(0, 5)) : '---')
-                        : null;
-                    const scheduleCell = includeTime ? `${dayLabel} - ${timeLabel}` : dayLabel;
-                    return `
-                        <tr class="border-b border-gray-100 text-sm text-gray-700">
-                            <td class="px-4 py-2 whitespace-nowrap">${studentName}</td>
-                            <td class="px-4 py-2 whitespace-nowrap">${advisorName}</td>
-                            <td class="px-4 py-2 text-center">${sessionNumber}</td>
-                            <td class="px-4 py-2 whitespace-nowrap">${dateLabel}</td>
-                            <td class="px-4 py-2 whitespace-nowrap">${scheduleCell}</td>
-                        </tr>
-                    `;
-                }).join('');
-
-                const body = dataset.length
-                    ? `
-                        <div class="overflow-x-auto">
-                            <table class="min-w-full text-sm">
-                                <thead class="bg-gray-50 text-gray-600">
-                                    <tr>
-                                        <th class="px-4 py-2 text-right font-semibold">دانش‌آموز</th>
-                                        <th class="px-4 py-2 text-right font-semibold">مشاور</th>
-                                        <th class="px-4 py-2 text-center font-semibold">شماره جلسه</th>
-                                        <th class="px-4 py-2 text-right font-semibold">تاریخ</th>
-                                        <th class="px-4 py-2 text-right font-semibold">${includeTime ? 'روز / ساعت' : 'روز'}</th>
-                                    </tr>
-                                </thead>
-                                <tbody>${rows}</tbody>
-                            </table>
-                        </div>
-                    `
-                    : `<p class="p-4 text-sm text-gray-500">${escapeHtml(emptyMessage || 'موردی برای نمایش وجود ندارد.')}</p>`;
-
-                return `
-                    <section class="bg-white rounded-xl shadow-sm border border-gray-100">
-                        <div class="flex items-center justify-between px-4 py-3 border-b border-gray-100">
-                            <h4 class="font-semibold text-gray-800">${escapeHtml(title)}</h4>
-                            <span class="text-sm text-gray-500">${formatCount(dataset.length)} مورد</span>
-                        </div>
-                        ${body}
-                    </section>
-                `;
-            }
-
-            function renderCompletionSection(items) {
-                const dataset = Array.isArray(items) ? items : [];
-                const total = dataset.reduce((sum, entry) => sum + (Number(entry?.count) || 0), 0);
-
-                const rows = dataset.map(entry => {
-                    const dateLabel = entry?.date ? formatToJalaliShort(entry.date) : '---';
-                    const countLabel = formatCount(entry?.count || 0);
-                    return `
-                        <tr class="border-b border-gray-100 text-sm text-gray-700">
-                            <td class="px-4 py-2 whitespace-nowrap">${dateLabel}</td>
-                            <td class="px-4 py-2 text-center font-semibold">${countLabel}</td>
-                        </tr>
-                    `;
-                }).join('');
-
-                const table = dataset.length
-                    ? `
-                        <div class="overflow-x-auto">
-                            <table class="min-w-full text-sm">
-                                <thead class="bg-gray-50 text-gray-600">
-                                    <tr>
-                                        <th class="px-4 py-2 text-right font-semibold">تاریخ</th>
-                                        <th class="px-4 py-2 text-center font-semibold">تعداد دوره‌های اتمام‌یافته</th>
-                                    </tr>
-                                </thead>
-                                <tbody>${rows}</tbody>
-                                <tfoot class="bg-gray-50 text-gray-700 font-semibold">
-                                    <tr>
-                                        <td class="px-4 py-2 text-right">مجموع</td>
-                                        <td class="px-4 py-2 text-center">${formatCount(total)}</td>
-                                    </tr>
-                                </tfoot>
-                            </table>
-                        </div>
-                    `
-                    : `<p class="p-4 text-sm text-gray-500">دورهٔ تکمیل‌شده‌ای در بازه انتخابی ثبت نشده است.</p>`;
-
-                return `
-                    <section class="bg-white rounded-xl shadow-sm border border-gray-100">
-                        <div class="flex items-center justify-between px-4 py-3 border-b border-gray-100">
-                            <h4 class="font-semibold text-gray-800">دانش‌آموزان اتمام دوره به تفکیک روز</h4>
-                            <span class="text-sm text-gray-500">${formatCount(total)} دوره</span>
-                        </div>
-                        ${table}
-                    </section>
-                `;
-            }
-
-            function renderDistributionList(title, items) {
-                const dataset = Array.isArray(items) ? items : [];
-                if (!dataset.length) {
-                    return `
-                        <div class="bg-gray-50 border border-gray-100 rounded-lg p-4">
-                            <h5 class="font-semibold text-gray-700">${escapeHtml(title)}</h5>
-                            <p class="mt-3 text-sm text-gray-500">داده‌ای موجود نیست.</p>
-                        </div>
-                    `;
-                }
-
-                const listItems = dataset.map(entry => {
-                    const name = entry?.advisor_name || entry?.grade_name || entry?.major_name || '---';
-                    return `
-                        <li class="flex items-center justify-between">
-                            <span class="text-gray-600">${escapeHtml(name)}</span>
-                            <span class="font-semibold text-gray-800">${formatCount(entry?.count || 0)}</span>
-                        </li>
-                    `;
-                }).join('');
-
-                return `
-                    <div class="bg-gray-50 border border-gray-100 rounded-lg p-4">
-                        <h5 class="font-semibold text-gray-700">${escapeHtml(title)}</h5>
-                        <ul class="mt-3 space-y-2 text-sm">${listItems}</ul>
-                    </div>
-                `;
-            }
-
-            function renderDistributionSection(distribution = {}) {
-                const cards = [
-                    renderDistributionList('به تفکیک مشاور', distribution?.by_advisor),
-                    renderDistributionList('به تفکیک پایه', distribution?.by_grade),
-                    renderDistributionList('به تفکیک رشته', distribution?.by_major),
-                ].join('');
-
-                return `
-                    <section class="bg-white rounded-xl shadow-sm border border-gray-100">
-                        <div class="px-4 py-3 border-b border-gray-100">
-                            <h4 class="font-semibold text-gray-800">توزیع دانش‌آموزان</h4>
-                        </div>
-                        <div class="grid gap-6 p-4 md:grid-cols-2 xl:grid-cols-3">
-                            ${cards}
-                        </div>
-                    </section>
-                `;
-            }
-
-            function renderAdvisorStatsSection({ sessionCounts = [], dropoutCounts = [], nonRenewCounts = [], chatStats = [] }) {
-                const advisorMap = new Map();
-
-                const register = (advisorId, advisorName) => {
-                    if (!advisorId) {
-                        return null;
-                    }
-                    if (!advisorMap.has(advisorId)) {
-                        advisorMap.set(advisorId, {
-                            advisorId,
-                            advisorName: advisorName || '---',
-                            sessions: 0,
-                            dropouts: 0,
-                            nonRenewals: 0,
-                            answeredChats: 0,
-                            unansweredChats: 0,
-                        });
-                    }
-                    return advisorMap.get(advisorId);
-                };
-
-                sessionCounts.forEach(item => {
-                    const record = register(item?.advisor_id, item?.advisor_name);
-                    if (record) {
-                        record.sessions = Number(item?.count || 0);
-                    }
-                });
-
-                dropoutCounts.forEach(item => {
-                    const record = register(item?.advisor_id, item?.advisor_name);
-                    if (record) {
-                        record.dropouts = Number(item?.count || 0);
-                    }
-                });
-
-                nonRenewCounts.forEach(item => {
-                    const record = register(item?.advisor_id, item?.advisor_name);
-                    if (record) {
-                        record.nonRenewals = Number(item?.count || 0);
-                    }
-                });
-
-                chatStats.forEach(item => {
-                    const record = register(item?.advisor_id, item?.advisor_name);
-                    if (record) {
-                        record.answeredChats = Number(item?.answered || 0);
-                        record.unansweredChats = Number(item?.unanswered || 0);
-                    }
-                });
-
-                const advisors = Array.from(advisorMap.values())
-                    .sort((a, b) => (a.advisorName || '').localeCompare(b.advisorName || '', 'fa'));
-
-                if (!advisors.length) {
-                    return `
-                        <section class="bg-white rounded-xl shadow-sm border border-gray-100">
-                            <div class="px-4 py-3 border-b border-gray-100">
-                                <h4 class="font-semibold text-gray-800">گزارش عملکرد مشاوران</h4>
-                            </div>
-                            <p class="p-4 text-sm text-gray-500">داده‌ای برای مشاوران در بازه انتخابی یافت نشد.</p>
-                        </section>
-                    `;
-                }
-
-                const rows = advisors.map(entry => `
-                    <tr class="border-b border-gray-100 text-sm text-gray-700">
-                        <td class="px-4 py-2 whitespace-nowrap">${escapeHtml(entry.advisorName)}</td>
-                        <td class="px-4 py-2 text-center">${formatCount(entry.sessions)}</td>
-                        <td class="px-4 py-2 text-center">${formatCount(entry.dropouts)}</td>
-                        <td class="px-4 py-2 text-center">${formatCount(entry.nonRenewals)}</td>
-                        <td class="px-4 py-2 text-center">${formatCount(entry.answeredChats)}</td>
-                        <td class="px-4 py-2 text-center text-amber-600">${formatCount(entry.unansweredChats)}</td>
-                    </tr>
-                `).join('');
-
-                return `
-                    <section class="bg-white rounded-xl shadow-sm border border-gray-100">
-                        <div class="px-4 py-3 border-b border-gray-100">
-                            <h4 class="font-semibold text-gray-800">گزارش عملکرد مشاوران</h4>
-                        </div>
-                        <div class="overflow-x-auto">
-                            <table class="min-w-full text-sm">
-                                <thead class="bg-gray-50 text-gray-600">
-                                    <tr>
-                                        <th class="px-4 py-2 text-right font-semibold">مشاور</th>
-                                        <th class="px-4 py-2 text-center font-semibold">جلسات برگزار شده</th>
-                                        <th class="px-4 py-2 text-center font-semibold">دانش‌آموزان انصرافی</th>
-                                        <th class="px-4 py-2 text-center font-semibold">عدم تمدید دوره</th>
-                                        <th class="px-4 py-2 text-center font-semibold">چت‌های پاسخ‌داده‌شده</th>
-                                        <th class="px-4 py-2 text-center font-semibold">چت‌های بدون پاسخ</th>
-                                    </tr>
-                                </thead>
-                                <tbody>${rows}</tbody>
-                            </table>
-                        </div>
-                    </section>
-                `;
-            }
-            function renderChatThreadsSection(threads = []) {
-                const dataset = Array.isArray(threads) ? threads : [];
-
-                if (!dataset.length) {
-                    return `
-                        <section class="bg-white rounded-xl shadow-sm border border-gray-100">
-                            <div class="px-4 py-3 border-b border-gray-100">
-                                <h4 class="font-semibold text-gray-800">وضعیت گفتگوهای دانش‌آموزان</h4>
-                            </div>
-                            <p class="p-4 text-sm text-gray-500">گفتگویی در انتظار پاسخ یافت نشد.</p>
-                        </section>
-                    `;
-                }
-
-                const rows = dataset.map(thread => {
-                    const statusKey = thread?.status === 'answered' ? 'answered' : 'pending';
-                    const statusLabel = statusKey === 'answered' ? 'پاسخ داده شده' : 'در انتظار پاسخ';
-                    const statusClass = statusKey === 'answered' ? 'text-green-600' : 'text-amber-600';
-                    const advisorName = thread?.advisor_name ? escapeHtml(thread.advisor_name) : '---';
-                    const studentName = thread?.student_name ? escapeHtml(thread.student_name) : '---';
-                    const lastMessage = thread?.last_message ? escapeHtml(thread.last_message) : '---';
-                    const lastAt = thread?.last_message_at ? escapeHtml(formatToJalaliDateTime(thread.last_message_at)) : '---';
-                    const messageCount = formatCount(thread?.message_count || 0);
-                    return `
-                        <tr class="border-b border-gray-100 text-sm text-gray-700">
-                            <td class="px-4 py-2 whitespace-nowrap">${advisorName}</td>
-                            <td class="px-4 py-2 whitespace-nowrap">${studentName}</td>
-                            <td class="px-4 py-2">${lastMessage}</td>
-                            <td class="px-4 py-2 whitespace-nowrap">${lastAt}</td>
-                            <td class="px-4 py-2 text-center font-semibold">${messageCount}</td>
-                            <td class="px-4 py-2 text-center ${statusClass}">${statusLabel}</td>
-                        </tr>
-                    `;
-                }).join('');
-
-                return `
-                    <section class="bg-white rounded-xl shadow-sm border border-gray-100">
-                        <div class="px-4 py-3 border-b border-gray-100 flex items-center justify-between">
-                            <h4 class="font-semibold text-gray-800">وضعیت گفتگوهای دانش‌آموزان</h4>
-                            <span class="text-sm text-gray-500">${formatCount(dataset.length)} گفتگو</span>
-                        </div>
-                        <div class="overflow-x-auto">
-                            <table class="min-w-full text-sm">
-                                <thead class="bg-gray-50 text-gray-600">
-                                    <tr>
-                                        <th class="px-4 py-2 text-right font-semibold">مشاور</th>
-                                        <th class="px-4 py-2 text-right font-semibold">دانش‌آموز</th>
-                                        <th class="px-4 py-2 text-right font-semibold">آخرین پیام</th>
-                                        <th class="px-4 py-2 text-right font-semibold">زمان آخرین پیام</th>
-                                        <th class="px-4 py-2 text-center font-semibold">تعداد پیام‌ها</th>
-                                        <th class="px-4 py-2 text-center font-semibold">وضعیت</th>
-                                    </tr>
-                                </thead>
-                                <tbody>${rows}</tbody>
-                            </table>
-                        </div>
-                    </section>
-                `;
-            }
-
-            function renderReportExportForm() {
-                const options = REPORT_EXPORT_OPTIONS.map(option => `
-                    <option value="${option.value}">${escapeHtml(option.label)}</option>
-                `).join('');
-
-                return `
-                    <section class="bg-white rounded-xl shadow-sm border border-gray-100">
-                        <div class="px-4 py-3 border-b border-gray-100">
-                            <h4 class="font-semibold text-gray-800">دانلود گزارش‌ها</h4>
-                        </div>
-                        <form id="report-download-form" class="p-4 grid gap-4 md:grid-cols-3">
-                            <div class="md:col-span-2 flex flex-col gap-2">
-                                <label for="report-download-section" class="text-sm font-medium text-gray-700">بخش گزارش</label>
-                                <select id="report-download-section" class="w-full border border-gray-200 rounded-lg px-3 py-2 text-sm focus:outline-none focus:ring-2 focus:ring-indigo-500">
-                                    ${options}
-                                </select>
-                            </div>
-                            <div class="flex flex-col gap-2">
-                                <label for="report-download-format" class="text-sm font-medium text-gray-700">فرمت فایل</label>
-                                <select id="report-download-format" class="w-full border border-gray-200 rounded-lg px-3 py-2 text-sm focus:outline-none focus:ring-2 focus:ring-indigo-500">
-                                    <option value="csv">CSV</option>
-                                    <option value="xlsx">Excel</option>
-                                    <option value="json">JSON</option>
-                                </select>
-                            </div>
-                            <div class="md:col-span-3 flex justify-end">
-                                <button type="submit" class="px-4 py-2 bg-indigo-600 text-white rounded-lg hover:bg-indigo-700 transition">دانلود</button>
-                            </div>
-                        </form>
-                        <p class="px-4 pb-4 text-xs text-gray-500">خروجی CSV و Excel برای گزینه «تمام گزارش‌ها» به صورت فایل فشرده ارائه می‌شود.</p>
-                    </section>
-                `;
-            }
-
-            function setupReportDownloadForm() {
-                const form = document.getElementById('report-download-form');
-                if (!form) {
-                    return;
-                }
-
-                form.addEventListener('submit', (event) => {
-                    event.preventDefault();
-                    const sectionSelect = document.getElementById('report-download-section');
-                    const formatSelect = document.getElementById('report-download-format');
-                    const section = sectionSelect ? sectionSelect.value : 'all';
-                    const format = formatSelect ? formatSelect.value : 'csv';
-                    triggerReportDownload(section, format);
-                });
-            }
-
-            function triggerReportDownload(section, format) {
-                const filters = ensureReportFilters();
-                const params = new URLSearchParams();
-
-                if (filters.startDate) {
-                    params.append('start_date', filters.startDate);
-                }
-                if (filters.endDate) {
-                    params.append('end_date', filters.endDate);
-                }
-                if (filters.advisorId && filters.advisorId !== 'all') {
-                    params.append('advisor_id', filters.advisorId);
-                }
-
-                if (!section || section === 'all') {
-                    params.append('section', 'all');
-                } else {
-                    params.append('section', section);
-                }
-
-                if (format) {
-                    params.append('format', format);
-                }
-
-                const url = `/api/reports/export/?${params.toString()}`;
-                window.open(url, '_blank', 'noopener');
-            }
-
-            function renderReportsData() {
-                const container = document.getElementById('reports-results');
-                if (!container) return;
-
-                const data = state.reportData;
-                if (!data) {
-                    container.innerHTML = '<p class="text-sm text-gray-600">گزارشی برای نمایش وجود ندارد.</p>';
-                    return;
-                }
-
-                const {
-                    filters = {},
-                    overdue_sessions: overdueSessions = [],
-                    course_completions_by_day: completionByDay = [],
-                    sessions_without_plan: sessionsWithoutPlan = [],
-                    advisor_session_counts: advisorSessionCounts = [],
-                    advisor_dropout_counts: advisorDropoutCounts = [],
-                    advisor_non_renewal_counts: advisorNonRenewCounts = [],
-                    student_distribution: studentDistribution = {},
-                    advisor_chat_stats: advisorChatStats = [],
-                    chat_threads: chatThreads = [],
-                } = data;
-
-                const startLabel = filters?.start_date ? formatToJalaliShort(filters.start_date) : '---';
-                const endLabel = filters?.end_date ? formatToJalaliShort(filters.end_date) : '---';
-
-                const filterSummary = `
-                    <div class="bg-indigo-50 border border-indigo-200 text-indigo-700 rounded-lg px-4 py-3 text-sm flex flex-wrap items-center gap-2">
-                        <span>بازه گزارش:</span>
-                        <span class="font-semibold">${startLabel}</span>
-                        <span>تا</span>
-                        <span class="font-semibold">${endLabel}</span>
-                    </div>
-                `;
-                const exportSection = renderReportExportForm();
-
-                const overdueSection = renderReportSessionSection({
-                    title: 'کلاس‌های منقضی شده بدون تیک',
-                    items: overdueSessions,
-                    emptyMessage: 'همه جلسات امروز وضعیت ثبت دارند.',
-                    includeTime: true,
-                });
-
-                const completionsSection = renderCompletionSection(completionByDay);
-
-                const sessionsWithoutPlanSection = renderReportSessionSection({
-                    title: 'کلاس‌های برگزار شده بدون آپلود برنامه',
-                    items: sessionsWithoutPlan,
-                    emptyMessage: 'همه جلسات تکمیل‌شده دارای برنامه هستند.',
-                });
-
-                const advisorStatsSection = renderAdvisorStatsSection({
-                    sessionCounts: advisorSessionCounts,
-                    dropoutCounts: advisorDropoutCounts,
-                    nonRenewCounts: advisorNonRenewCounts,
-                    chatStats: advisorChatStats,
-                });
-
-                const chatThreadsSection = renderChatThreadsSection(chatThreads);
-
-                const distributionSection = renderDistributionSection(studentDistribution);
-
-                container.innerHTML = [
-                    filterSummary,
-                    exportSection,
-                    overdueSection,
-                    completionsSection,
-                    sessionsWithoutPlanSection,
-                    chatThreadsSection,
-                    advisorStatsSection,
-                    distributionSection,
-                ].join('');
-
-                setupReportDownloadForm();
-            }
-
-            function setupJalaliDatePicker(displayInput, hiddenInput, initialValue) {
-                if (!displayInput) {
-                    return;
-                }
-
-                const hasPersianPicker = typeof window.$ === 'function'
-                    && window.$.fn
-                    && typeof window.$.fn.persianDatepicker === 'function'
-                    && typeof window.persianDate === 'function';
-
-                if (hasPersianPicker && hiddenInput) {
-                    displayInput.setAttribute('readonly', 'readonly');
-                    window.$(displayInput).persianDatepicker({
-                        calendar: {
-                            persian: { locale: 'fa', leapYearMode: 'algorithmic' },
-                            gregorian: { locale: 'en', leapYearMode: 'algorithmic' },
-                        },
-                        format: 'YYYY/MM/DD',
-                        altField: `#${hiddenInput.id}`,
-                        altFormat: 'YYYY-MM-DD',
-                        initialValue: false,
-                        autoClose: true,
-                        toolbox: { calendarSwitch: { enabled: false } },
-                        navigator: { scroll: { enabled: false } },
-                        onSelect: (unix) => {
-                            if (typeof window.persianDate === 'function') {
-                                try {
-                                    const persianDateInstance = new window.persianDate(unix);
-                                    displayInput.value = persianDateInstance.format('YYYY/MM/DD');
-                                    hiddenInput.value = persianDateInstance.toCalendar('gregorian').format('YYYY-MM-DD');
-                                } catch (error) {
-                                    hiddenInput.value = '';
-                                }
-                            }
-                        },
-                    });
-
-                    if (initialValue) {
-                        try {
-                            const persian = new window.persianDate(initialValue);
-                            displayInput.value = persian.format('YYYY/MM/DD');
-                            hiddenInput.value = persian.toCalendar('gregorian').format('YYYY-MM-DD');
-                            window.$(displayInput).persianDatepicker('setDate', persian);
-                        } catch (error) {
-                            hiddenInput.value = initialValue;
-                        }
-                    }
-                } else {
-                    displayInput.removeAttribute('readonly');
-                    displayInput.setAttribute('type', 'date');
-                    if (hiddenInput) {
-                        if (initialValue) {
-                            displayInput.value = initialValue;
-                            hiddenInput.value = initialValue;
-                        }
-                        displayInput.addEventListener('change', () => {
-                            hiddenInput.value = toEnglishDigits(displayInput.value || '');
-                        });
-                    }
-                }
-
-                displayInput.addEventListener('input', () => {
-                    if (hiddenInput && !hiddenInput.value) {
-                        const normalized = toEnglishDigits(displayInput.value || '');
-                        hiddenInput.value = normalized.replace(/\//g, '-');
-                    }
-                });
-            }
-
-            async function setupReportsView() {
-                const filters = ensureReportFilters();
-
-                const startDisplay = document.getElementById('report-start-display');
-                const startHidden = document.getElementById('report-start-hidden');
-                const endDisplay = document.getElementById('report-end-display');
-                const endHidden = document.getElementById('report-end-hidden');
-                const advisorSelect = document.getElementById('report-advisor-select');
-                const filterForm = document.getElementById('reports-filter-form');
-                const refreshBtn = document.getElementById('reports-refresh-btn');
-
-                if (startHidden) startHidden.value = filters.startDate || '';
-                if (endHidden) endHidden.value = filters.endDate || '';
-
-                if (startDisplay) {
-                    startDisplay.value = filters.startDate ? formatToJalaliShort(filters.startDate) : '';
-                }
-                if (endDisplay) {
-                    endDisplay.value = filters.endDate ? formatToJalaliShort(filters.endDate) : '';
-                }
-                if (advisorSelect) {
-                    const advisorValue = filters.advisorId && filters.advisorId !== 'all'
-                        ? String(filters.advisorId)
-                        : 'all';
-                    advisorSelect.value = advisorValue;
-                }
-
-                setupJalaliDatePicker(startDisplay, startHidden, filters.startDate);
-                setupJalaliDatePicker(endDisplay, endHidden, filters.endDate);
-
-                if (!state.reportsLoaded || !state.reportData) {
-                    showReportsLoading();
-                    try {
-                        await loadReports();
-                        renderReportsData();
-                    } catch (error) {
-                        console.error('Error loading reports:', error);
-                        renderReportsError(error?.message || 'خطا در دریافت گزارش‌ها.');
-                    }
-                } else {
-                    renderReportsData();
-                }
-
-                if (filterForm) {
-                    filterForm.addEventListener('submit', async (event) => {
-                        event.preventDefault();
-                        const advisorValue = advisorSelect ? advisorSelect.value : 'all';
-                        const nextStart = startHidden ? toEnglishDigits(startHidden.value || '') : '';
-                        const nextEnd = endHidden ? toEnglishDigits(endHidden.value || '') : '';
-
-                        state.reportFilters = {
-                            startDate: nextStart || null,
-                            endDate: nextEnd || null,
-                            advisorId: advisorValue && advisorValue !== 'all' ? advisorValue : 'all',
-                        };
-
-                        showReportsLoading();
-                        if (refreshBtn) {
-                            refreshBtn.disabled = true;
-                            refreshBtn.classList.add('opacity-70');
-                        }
-                        try {
-                            await loadReports({ force: true });
-                            renderReportsData();
-                            showToast('گزارش با موفقیت به‌روزرسانی شد.', 'success');
-                        } catch (error) {
-                            console.error('Error refreshing reports:', error);
-                            renderReportsError(error?.message || 'خطا در به‌روزرسانی گزارش‌ها.');
-                        } finally {
-                            if (refreshBtn) {
-                                refreshBtn.disabled = false;
-                                refreshBtn.classList.remove('opacity-70');
-                            }
-                        }
-                    });
-                }
-            }
-
-            async function updatePaymentStatus(paymentId, action, body = null) {
-                if (!paymentId || !action) {
-                    return;
-                }
-                const payload = body ? JSON.stringify(body) : JSON.stringify({});
-                return fetchJSON(`/api/payments/${paymentId}/${action}/`, {
-                    method: 'POST',
-                    headers: {
-                        'Content-Type': 'application/json',
-                        'X-CSRFToken': csrftoken,
-                    },
-                    body: payload,
-                });
-            }
-
-            function renderStudentPaymentHistory() {
-                if (!studentPaymentHistoryContainer) return;
-
-                if (!state.studentPayments.length) {
-                    studentPaymentHistoryContainer.innerHTML = `
-                        <div class="bg-gray-50 border border-dashed border-gray-300 rounded-lg p-4 text-sm text-gray-500 text-center">
-                            هنوز پرداختی ثبت نشده است.
-                        </div>
-                    `;
-                    return;
-                }
-
-                const statusLabels = {
-                    pending: 'در انتظار تایید',
-                    approved: 'تایید شده',
-                    rejected: 'رد شده',
-                };
-                const statusClassMap = {
-                    pending: 'text-amber-500',
-                    approved: 'text-green-600',
-                    rejected: 'text-red-500',
-                };
-
-                const items = state.studentPayments.map(payment => {
-                    const statusKey = payment.status || 'pending';
-                    const statusText = payment.status_display || statusLabels[statusKey] || statusKey;
-                    const statusClass = statusClassMap[statusKey] || 'text-gray-600';
-                    const amount = Number(payment.amount || 0).toLocaleString('fa-IR');
-                    const adminNotes = payment.admin_notes ? `<p class="text-xs text-gray-500 mt-2 leading-5">یادداشت ادمین: ${payment.admin_notes}</p>` : '';
-                    return `
-                        <div class="bg-indigo-50 rounded-lg p-3 mb-3 shadow-sm border border-indigo-100 last:mb-0">
-                            <div class="flex justify-between items-center text-sm">
-                                <span class="font-semibold text-gray-700">مبلغ: ${amount} تومان</span>
-                                <span class="text-xs text-gray-500">${formatToJalali(payment.payment_date)}</span>
-                            </div>
-                            <div class="flex justify-between items-center mt-2 text-sm">
-                                <span class="text-gray-500">شماره پیگیری: ${payment.reference_number}</span>
-                                <span class="font-semibold ${statusClass}">${statusText}</span>
-                            </div>
-                            ${adminNotes}
-                        </div>
-                    `;
-                }).join('');
-
-                studentPaymentHistoryContainer.innerHTML = `
-                    <h3 class="text-base font-bold text-gray-700 mb-3 flex items-center gap-2">
-                        <i class="fas fa-receipt text-indigo-500"></i>
-                        <span>سوابق پرداخت شما</span>
-                    </h3>
-                    ${items}
-                `;
-            }
-
-            async function loadStudentPayments({ notify = true } = {}) {
-                if (CURRENT_USER.role !== 'student') {
-                    state.studentPayments = [];
-                    state.studentPaymentsLoaded = true;
-                    if (studentPaymentHistoryContainer) {
-                        studentPaymentHistoryContainer.innerHTML = '';
-                    }
-                    return [];
-                }
-
-                try {
-                    const payments = await fetchJSON('/api/payments/mine/');
-                    const normalized = Array.isArray(payments) ? payments : [];
-                    const previousStatuses = new Map(state.studentPayments.map(payment => [payment.id, payment.status]));
-
-                    if (state.studentPaymentsLoaded && notify) {
-                        normalized.forEach(payment => {
-                            const previousStatus = previousStatuses.get(payment.id);
-                            if (previousStatus && previousStatus === payment.status) {
-                                return;
-                            }
-                            if (!previousStatus && payment.status === 'pending') {
-                                return;
-                            }
-                            if (payment.status === 'approved') {
-                                showToast('پرداخت شما تایید شد.', 'success');
-                            } else if (payment.status === 'rejected') {
-                                const reason = payment.admin_notes ? ` (${payment.admin_notes})` : '';
-                                showToast(`پرداخت شما رد شد.${reason}`, 'error');
-                            }
-                        });
-                    }
-
-                    state.studentPayments = normalized;
-                    state.studentPaymentsLoaded = true;
-                    renderStudentPaymentHistory();
-                    return normalized;
-                } catch (error) {
-                    if (error.status !== 403) {
-                        console.error('Error loading student payments:', error);
-                    }
-                    return state.studentPayments;
-                }
-            }
-
-            function startStudentPaymentPolling() {
-                if (CURRENT_USER.role !== 'student') {
-                    return;
-                }
-                if (studentPaymentPollingInterval) {
-                    return;
-                }
-                studentPaymentPollingInterval = setInterval(() => {
-                    loadStudentPayments({ notify: true }).catch(error => {
-                        console.error('Error while polling student payments:', error);
-                    });
-                }, STUDENT_PAYMENT_POLL_INTERVAL);
-            }
-
-            function stopStudentPaymentPolling() {
-                if (studentPaymentPollingInterval) {
-                    clearInterval(studentPaymentPollingInterval);
-                    studentPaymentPollingInterval = null;
-                }
-            }
-
-            async function loadConversations(force = false) {
-                if (state.conversationsLoaded && !force) {
-                    return state.conversations;
-                }
-                try {
-                    const conversations = await fetchJSON('/api/chat/conversations/');
-                    state.conversations = Array.isArray(conversations) ? conversations : [];
-                } catch (error) {
-                    if (error.status !== 403) {
-                        console.error('Error loading conversations:', error);
-                    }
-                    state.conversations = [];
-                } finally {
-                    state.conversationsLoaded = true;
-                    updateNotificationIndicator();
-                }
-                return state.conversations;
-            }
-
-            async function fetchChatMessages(conversationId, force = false) {
-                if (!conversationId) {
-                    return [];
-                }
-                if (!force && state.chatMessages[conversationId]) {
-                    return state.chatMessages[conversationId];
-                }
-                try {
-                    const encodedId = encodeURIComponent(conversationId);
-                    const messages = await fetchJSON(`/api/chat/messages/${encodedId}/`);
-                    const normalized = Array.isArray(messages) ? messages : [];
-                    state.chatMessages[conversationId] = normalized;
-                    return normalized;
-                } catch (error) {
-                    console.error('Error loading chat messages:', error);
-                    return state.chatMessages[conversationId] || [];
-                }
-            }
-
-            function updateNotificationIndicator() {
-                if (!chatNotificationDot) {
-                    return;
-                }
-                const totalUnread = (state.conversations || []).reduce((sum, convo) => sum + (convo.unread_count || 0), 0);
-                if (totalUnread > 0) {
-                    chatNotificationDot.classList.remove('hidden');
-                } else {
-                    chatNotificationDot.classList.add('hidden');
-                }
-            }
-
-            function getConversationDisplayName(convo) {
-                if (!convo) {
-                    return 'گفتگو';
-                }
-                if (convo.display_name) {
-                    return convo.display_name;
-                }
-                const participants = Array.isArray(convo.participants) ? convo.participants : [];
-                if (participants.length) {
-                    const relevantParticipants = participants.filter(participant => participant && participant.id !== CURRENT_USER.id);
-                    const toDisplay = relevantParticipants.length ? relevantParticipants : participants;
-                    const names = toDisplay.map(participant => {
-                        if (!participant) {
-                            return '';
-                        }
-                        if (participant.display_name) {
-                            return participant.display_name;
-                        }
-                        if (participant.profile && (participant.profile.first_name || participant.profile.last_name)) {
-                            const parts = [];
-                            if (participant.profile.first_name) parts.push(participant.profile.first_name);
-                            if (participant.profile.last_name) parts.push(participant.profile.last_name);
-                            return parts.join(' ').trim();
-                        }
-                        if (participant.username) {
-                            return participant.username;
-                        }
-                        if (typeof participant.id !== 'undefined') {
-                            return `کاربر ${participant.id}`;
-                        }
-                        return '';
-                    }).filter(Boolean);
-                    if (names.length) {
-                        return names.join(' ↔ ');
-                    }
-                }
-                if (convo.username) {
-                    return convo.username;
-                }
-                if (typeof convo.id === 'number') {
-                    return `کاربر ${convo.id}`;
-                }
-                return 'گفتگو';
-            }
-
-            function populateChatList() {
-                if (!chatList) {
-                    return;
-                }
-                chatList.innerHTML = '';
-                if (!state.conversations.length) {
-                    chatList.innerHTML = '<p class="text-sm text-gray-500 p-3">گفتگویی یافت نشد.</p>';
-                    updateNotificationIndicator();
-                    return;
-                }
-
-                state.conversations.forEach(convo => {
-                    const displayName = getConversationDisplayName(convo);
-                    const lastMessage = convo.last_message || '';
-                    const listItem = document.createElement('div');
-                    listItem.className = 'p-3 flex items-center gap-3 hover:bg-gray-100 cursor-pointer border-b';
-                    const avatarInitial = displayName.charAt(0) || '?';
-                    listItem.innerHTML = `<img src="https://placehold.co/40x40/e0e7ff/4338ca?text=${avatarInitial}" class="w-10 h-10 rounded-full"><div><p class="font-bold">${displayName}</p><p class="text-sm text-gray-500 truncate">${lastMessage || 'بدون پیام'}</p></div>`;
-                    listItem.addEventListener('click', () => {
-                        renderMessages(convo).catch(error => {
-                            console.error('Error rendering messages:', error);
-                            chatMessagesContainer.innerHTML = '<p class="text-sm text-red-500">خطا در بارگذاری پیام‌ها.</p>';
-                        });
-                    });
-                    chatList.appendChild(listItem);
-                });
-
-                updateNotificationIndicator();
-            }
-
-            function updateRecipientSelector() {
-                if (!chatRecipientRow || !chatRecipientSelect) {
-                    return;
-                }
-                const participants = Array.isArray(activeConversationParticipants)
-                    ? activeConversationParticipants.filter(Boolean)
-                    : [];
-                const isPairConversation = activeConversationType === 'pair' && CURRENT_USER.isStaff && participants.length >= 2;
-                if (!isPairConversation) {
-                    chatRecipientRow.classList.add('hidden');
-                    chatRecipientSelect.innerHTML = '';
-                    if (chatRecipientTarget !== 'both') {
-                        chatRecipientTarget = 'both';
-                    }
-                    return;
-                }
-
-                const options = ['<option value="both">ارسال برای هر دو نفر</option>'];
-                participants.forEach(participant => {
-                    if (typeof participant.id === 'undefined') {
-                        return;
-                    }
-                    const label = participant.display_name
-                        || (participant.profile && (participant.profile.first_name || participant.profile.last_name)
-                            ? `${participant.profile.first_name || ''} ${participant.profile.last_name || ''}`.trim()
-                            : participant.username || `کاربر ${participant.id}`);
-                    options.push(`<option value="${participant.id}">${escapeHtml(label)}</option>`);
-                });
-
-                chatRecipientSelect.innerHTML = options.join('');
-                const availableIds = new Set(participants.map(participant => String(participant.id)));
-                if (!availableIds.has(String(chatRecipientTarget))) {
-                    chatRecipientTarget = 'both';
-                }
-                chatRecipientSelect.value = chatRecipientTarget;
-                chatRecipientRow.classList.remove('hidden');
-            }
-
-            function updateMessagesUI(conversationId) {
-                if (!chatMessagesContainer) {
-                    return;
-                }
-                const messages = state.chatMessages[conversationId] || [];
-                chatMessagesContainer.innerHTML = '';
-                if (!messages.length) {
-                    chatMessagesContainer.innerHTML = '<p class="text-sm text-gray-500">پیامی ثبت نشده است.</p>';
-                    return;
-                }
-
-                messages.forEach(msg => {
-                    const isMe = msg.sender === CURRENT_USER.id;
-                    const wrapper = document.createElement('div');
-                    wrapper.className = `flex flex-col gap-1 ${isMe ? 'items-end' : 'items-start'}`;
-
-                    const bubble = document.createElement('div');
-                    bubble.className = `max-w-xs md:max-w-sm w-full rounded-2xl px-3 py-2 shadow ${isMe ? 'bg-indigo-500 text-white' : 'bg-gray-200 text-gray-800'}`;
-                    bubble.classList.add('flex', 'flex-col', 'gap-2');
-
-                    const hasText = !!(msg.text && msg.text.trim());
-                    const hasFile = Boolean(msg.file);
-                    const hasVoice = Boolean(msg.voice);
-
-                    if (hasText) {
-                        const textEl = document.createElement('div');
-                        textEl.className = 'whitespace-pre-wrap leading-6 text-sm text-right break-words';
-                        textEl.textContent = msg.text;
-                        bubble.appendChild(textEl);
-                    }
-
-                    if (hasFile) {
-                        const fileLink = document.createElement('a');
-                        fileLink.href = msg.file;
-                        fileLink.target = '_blank';
-                        fileLink.rel = 'noopener noreferrer';
-                        fileLink.className = `inline-flex items-center gap-2 text-sm font-medium ${isMe ? 'text-white underline-offset-4 hover:underline' : 'text-indigo-700 hover:text-indigo-900 underline-offset-4 hover:underline'}`;
-                        fileLink.innerHTML = `<i class="fas fa-paperclip"></i><span>${extractFileName(msg.file)}</span>`;
-                        bubble.appendChild(fileLink);
-                    }
-
-                    if (hasVoice) {
-                        const audioContainer = document.createElement('div');
-                        audioContainer.className = 'rounded-lg overflow-hidden bg-white';
-                        const audioEl = document.createElement('audio');
-                        audioEl.controls = true;
-                        audioEl.preload = 'none';
-                        audioEl.src = msg.voice;
-                        audioEl.className = 'w-full';
-                        audioContainer.appendChild(audioEl);
-                        bubble.appendChild(audioContainer);
-                    }
-
-                    if (!hasText && !hasFile && !hasVoice) {
-                        const placeholder = document.createElement('span');
-                        placeholder.className = 'text-sm opacity-80';
-                        placeholder.textContent = 'بدون محتوا';
-                        bubble.appendChild(placeholder);
-                    }
-
-                    wrapper.appendChild(bubble);
-
-                    const timestamp = document.createElement('span');
-                    timestamp.className = `text-[11px] ${isMe ? 'text-indigo-100' : 'text-gray-500'}`;
-                    timestamp.textContent = formatChatTimestamp(msg.timestamp);
-                    wrapper.appendChild(timestamp);
-
-                    chatMessagesContainer.appendChild(wrapper);
-                });
-                chatMessagesContainer.scrollTop = chatMessagesContainer.scrollHeight;
-            }
-
-            function haveMessagesChanged(previousMessages, nextMessages) {
-                if (previousMessages.length !== nextMessages.length) {
-                    return true;
-                }
-                if (!previousMessages.length) {
-                    return false;
-                }
-                const prevLast = previousMessages[previousMessages.length - 1];
-                const nextLast = nextMessages[nextMessages.length - 1];
-                if (!prevLast && !nextLast) {
-                    return false;
-                }
-                if (!prevLast || !nextLast) {
-                    return true;
-                }
-                return prevLast.id !== nextLast.id
-                    || prevLast.timestamp !== nextLast.timestamp
-                    || prevLast.text !== nextLast.text
-                    || prevLast.file !== nextLast.file
-                    || prevLast.voice !== nextLast.voice
-                    || prevLast.is_read !== nextLast.is_read;
-            }
-
-            function startMessagePolling(conversationId) {
-                stopMessagePolling();
-                if (!conversationId) {
-                    return;
-                }
-                messagePollingInterval = setInterval(async () => {
-                    try {
-                        const previousMessages = state.chatMessages[conversationId] ? [...state.chatMessages[conversationId]] : [];
-                        const latestMessages = await fetchChatMessages(conversationId, true);
-                        if (haveMessagesChanged(previousMessages, latestMessages)) {
-                            updateMessagesUI(conversationId);
-                        }
-                    } catch (error) {
-                        console.error('Error polling messages:', error);
-                    }
-                }, CHAT_POLL_INTERVAL);
-            }
-
-            function stopMessagePolling() {
-                if (messagePollingInterval) {
-                    clearInterval(messagePollingInterval);
-                    messagePollingInterval = null;
-                }
-            }
-
-            function startConversationPolling() {
-                if (conversationPollingInterval) {
-                    return;
-                }
-                conversationPollingInterval = setInterval(async () => {
-                    if (chatWindow.classList.contains('hidden')) {
-                        stopConversationPolling();
-                        return;
-                    }
-                    try {
-                        await loadConversations(true);
-                        if (!chatList.classList.contains('hidden')) {
-                            populateChatList();
-                        }
-                    } catch (error) {
-                        console.error('Error refreshing conversations:', error);
-                    }
-                }, CHAT_POLL_INTERVAL);
-            }
-
-            function stopConversationPolling() {
-                if (conversationPollingInterval) {
-                    clearInterval(conversationPollingInterval);
-                    conversationPollingInterval = null;
-                }
-            }
-
-            async function handleSendMessage() {
-                if (!chatInput || !chatSendBtn) {
-                    return;
-                }
-                if (!activeConversationId) {
-                    showToast('ابتدا یک گفتگو را انتخاب کنید.', 'error');
-                    return;
-                }
-
-                const text = chatInput.value.trim();
-                const hasFile = !!chatSelectedFile;
-                const hasVoice = !!chatVoiceBlob;
-
-                if (!text && !hasFile && !hasVoice) {
-                    showToast('لطفا پیام متنی، فایل یا پیام صوتی اضافه کنید.', 'error');
-                    chatInput.focus();
-                    return;
-                }
-
-                const formData = new FormData();
-                if (text) {
-                    formData.append('text', text);
-                }
-                if (hasFile && chatSelectedFile) {
-                    formData.append('file', chatSelectedFile);
-                }
-                if (hasVoice && chatVoiceBlob) {
-                    const voiceType = chatVoiceBlob.type || 'audio/webm';
-                    const voiceFileName = `voice-${Date.now()}.webm`;
-                    if (typeof File !== 'undefined') {
-                        const voiceFile = new File([chatVoiceBlob], voiceFileName, { type: voiceType });
-                        formData.append('voice', voiceFile);
-                    } else {
-                        formData.append('voice', chatVoiceBlob, voiceFileName);
-                    }
-                }
-
-                chatSendBtn.disabled = true;
-                chatSendBtn.classList.add('opacity-50', 'cursor-not-allowed');
-                try {
-                    const encodedId = encodeURIComponent(activeConversationId);
-                    if (activeConversationType === 'pair' && CURRENT_USER.isStaff) {
-                        formData.append('target', chatRecipientTarget || 'both');
-                    }
-                    const response = await fetchJSON(`/api/chat/messages/${encodedId}/`, {
-                        method: 'POST',
-                        headers: { 'X-CSRFToken': csrftoken },
-                        body: formData,
-                    });
-
-                    const responses = Array.isArray(response) ? response : (response ? [response] : []);
-                    if (!Array.isArray(state.chatMessages[activeConversationId])) {
-                        state.chatMessages[activeConversationId] = [];
-                    }
-                    responses.forEach(message => {
-                        if (message) {
-                            state.chatMessages[activeConversationId].push(message);
-                        }
-                    });
-                    updateMessagesUI(activeConversationId);
-                    if (chatInput) {
-                        chatInput.value = '';
-                        chatInput.focus();
-                    }
-                    clearFileAttachment();
-                    removeVoiceAttachment({ notify: false });
-                    const refreshedConversations = await loadConversations(true);
-                    if (Array.isArray(refreshedConversations)) {
-                        const updatedConversation = refreshedConversations.find(item => item && item.id === activeConversationId);
-                        if (updatedConversation) {
-                            activeConversationType = updatedConversation.type || activeConversationType;
-                            activeConversationDisplayName = updatedConversation.display_name || getConversationDisplayName(updatedConversation);
-                            activeConversationParticipants = Array.isArray(updatedConversation.participants) ? updatedConversation.participants.slice() : activeConversationParticipants;
-                            chatTitle.textContent = activeConversationDisplayName || 'چت';
-                            updateRecipientSelector();
-                        }
-                    }
-                    if (!chatList.classList.contains('hidden')) {
-                        populateChatList();
-                    }
-                } catch (error) {
-                    console.error('Error sending message:', error);
-                    showToast(error.message || 'ارسال پیام با خطا مواجه شد.', 'error');
-                } finally {
-                    chatSendBtn.disabled = false;
-                    chatSendBtn.classList.remove('opacity-50', 'cursor-not-allowed');
-                }
-            }
-
-            const hideEmojiPicker = () => {
-                if (!emojiPickerElement) {
-                    return;
-                }
-                emojiPickerElement.classList.add('hidden');
-                emojiPickerElement.style.display = 'none';
-                emojiPickerElement.style.visibility = 'hidden';
-                emojiPickerVisible = false;
-            };
-
-            const positionEmojiPicker = () => {
-                if (!emojiPickerElement || !chatEmojiBtn) {
-                    return;
-                }
-                const buttonRect = chatEmojiBtn.getBoundingClientRect();
-                emojiPickerElement.style.display = 'grid';
-                emojiPickerElement.style.visibility = 'hidden';
-                const pickerRect = emojiPickerElement.getBoundingClientRect();
-                let left = buttonRect.left + (buttonRect.width / 2) - (pickerRect.width / 2);
-                let top = buttonRect.top - pickerRect.height - 8;
-                if (top < 8) {
-                    top = buttonRect.bottom + 8;
-                }
-                if (left < 8) {
-                    left = 8;
-                }
-                const maxLeft = window.innerWidth - pickerRect.width - 8;
-                if (left > maxLeft) {
-                    left = maxLeft;
-                }
-                emojiPickerElement.style.left = `${left}px`;
-                emojiPickerElement.style.top = `${top}px`;
-                emojiPickerElement.style.visibility = 'visible';
-            };
-
-            const showEmojiPicker = () => {
-                if (!chatEmojiBtn || !chatInput) {
-                    return;
-                }
-                if (!emojiPickerElement) {
-                    emojiPickerElement = document.createElement('div');
-                    emojiPickerElement.id = 'chat-emoji-picker';
-                    emojiPickerElement.className = 'hidden fixed bg-white border border-gray-200 rounded-xl shadow-2xl p-2 grid grid-cols-8 gap-1 text-xl z-[1000]';
-                    emojiPickerElement.setAttribute('dir', 'ltr');
-
-                    EMOJI_PICKER_EMOJIS.forEach((emoji) => {
-                        const button = document.createElement('button');
-                        button.type = 'button';
-                        button.className = 'w-9 h-9 flex items-center justify-center rounded-lg hover:bg-indigo-50 focus:outline-none focus:ring-2 focus:ring-indigo-500';
-                        button.textContent = emoji;
-                        button.addEventListener('click', (event) => {
-                            event.preventDefault();
-                            event.stopPropagation();
-                            const start = chatInput.selectionStart ?? chatInput.value.length;
-                            const end = chatInput.selectionEnd ?? chatInput.value.length;
-                            const currentValue = chatInput.value;
-                            chatInput.value = `${currentValue.slice(0, start)}${emoji}${currentValue.slice(end)}`;
-                            const cursorPosition = start + emoji.length;
-                            chatInput.focus();
-                            chatInput.setSelectionRange(cursorPosition, cursorPosition);
-                            hideEmojiPicker();
-                        });
-                        emojiPickerElement.appendChild(button);
-                    });
-
-                    document.body.appendChild(emojiPickerElement);
-                }
-
-                emojiPickerElement.classList.remove('hidden');
-                emojiPickerElement.style.display = 'grid';
-                emojiPickerElement.style.visibility = 'hidden';
-                positionEmojiPicker();
-                emojiPickerVisible = true;
-            };
-
-            function initializeEmojiPicker() {
-                if (!chatEmojiBtn || !chatInput) {
-                    return;
-                }
-                if (chatEmojiBtn.dataset.emojiPickerInitialized === 'true') {
-                    return;
-                }
-                chatEmojiBtn.dataset.emojiPickerInitialized = 'true';
-
-                chatEmojiBtn.addEventListener('click', (event) => {
-                    event.preventDefault();
-                    event.stopPropagation();
-                    if (emojiPickerVisible) {
-                        hideEmojiPicker();
-                    } else {
-                        showEmojiPicker();
-                    }
-                });
-
-                document.addEventListener('click', (event) => {
-                    if (!emojiPickerVisible) {
-                        return;
-                    }
-                    if (emojiPickerElement && (emojiPickerElement === event.target || emojiPickerElement.contains(event.target))) {
-                        return;
-                    }
-                    if (event.target === chatEmojiBtn) {
-                        return;
-                    }
-                    hideEmojiPicker();
-                });
-
-                window.addEventListener('resize', () => {
-                    if (emojiPickerVisible) {
-                        positionEmojiPicker();
-                    }
-                });
-
-                if (chatWindow) {
-                    chatWindow.addEventListener('scroll', () => {
-                        if (emojiPickerVisible) {
-                            positionEmojiPicker();
-                        }
-                    });
-                }
-            }
-
-            const openModal = (modalId) => {
-                const modal = document.getElementById(modalId);
-                if (modal) {
-                    modalBackdrop.classList.remove('hidden');
-                    modal.classList.remove('hidden');
-                }
-            };
-
-            const closeModal = (modalId) => {
-                const modal = document.getElementById(modalId);
-                if (modal) {
-                    const content = modal.querySelector('.modal-enter');
-                    if (content) content.classList.replace('modal-enter', 'modal-leave');
-                    setTimeout(() => {
-                        modalBackdrop.classList.add('hidden');
-                        modal.classList.add('hidden');
-                        if (content) content.classList.replace('modal-leave', 'modal-enter');
-                    }, 300);
-                }
-                if (modalId === 'course-details-modal') {
-                    activeCourseId = null;
-                }
-            };
-
-            async function openCourseDetailsModal(course) {
-                if (!course) {
-                    return;
-                }
-                if (CURRENT_USER.isStaff) {
-                    try {
-                        await getAdminData();
-                    } catch (error) {
-                        console.error('Error loading admin data before opening course details:', error);
-                    }
-                }
-                activeCourseId = course.id;
-                renderCourseDetails(course);
-                openModal('course-details-modal');
-                refreshCourse(course.id, { reRenderModal: true, suppressErrorToast: true }).catch(error => {
-                    console.error('Error refreshing course details:', error);
-                });
-            }
-
-            const createCourseCard = (course) => {
-                const card = document.createElement('div');
-                card.className = 'bg-white p-3 rounded-xl shadow-sm mb-3 course-card cursor-pointer';
-                const totalSessions = course.sessions.length || 4;
-                const completedSessions = course.sessions.filter(s => s.completed).length;
-                const progressPercentage = totalSessions ? (completedSessions / totalSessions) * 100 : 0;
-
-                card.innerHTML = `
-                    <div class="flex justify-between items-start">
-                        <div>
-                            <p class="font-bold text-gray-800">${course.studentName}</p>
-                            <p class="text-sm text-indigo-600 font-semibold">${course.time || '—'}</p>
-                        </div>
-                        <div class="text-gray-400 text-lg hover:text-indigo-600">
-                            <i class="fa-solid fa-square-arrow-up-right"></i>
-                        </div>
-                    </div>
-                    <div class="mt-3">
-                        <p class="text-xs text-gray-500 mb-1">پیشرفت دوره (${completedSessions} از ${totalSessions})</p>
-                        <div class="w-full bg-gray-200 rounded-full h-1.5">
-                            <div class="bg-green-500 h-1.5 rounded-full" style="width: ${progressPercentage}%"></div>
-                        </div>
-                    </div>
-                `;
-                card.addEventListener('click', () => openCourseDetailsModal(course));
-                return card;
-            };
 
             const renderCalendar = () => {
                 if (!calendarGrid) return;
@@ -7590,59 +4099,6 @@
                 chatMessagesContainer.innerHTML = '';
                 updateRecipientSelector();
 
-=======
-                updateRoleIndicator();
-                const showAdminControls = role === 'admin' && CURRENT_USER.isStaff;
-                adminControls.classList.toggle('hidden', !showAdminControls);
-                adminControls.classList.toggle('flex', showAdminControls);
-                studentControls.classList.toggle('hidden', role !== 'student');
-                studentControls.classList.toggle('flex', role === 'student');
-                setAdvisorFilterDisabled(!showAdminControls);
-                if (role === 'student') {
-                    loadStudentPayments({ notify: false }).catch(error => {
-                        console.error('Error loading student payments:', error);
-                    });
-                    startStudentPaymentPolling();
-                } else {
-                    stopStudentPaymentPolling();
-                }
-                chatWindow.classList.add('hidden');
-                chatMessagesView.classList.add('hidden');
-                chatMessagesView.style.display = 'none';
-                chatList.classList.remove('hidden');
-                stopConversationPolling();
-                stopMessagePolling();
-                activeConversationId = null;
-                activeConversationDisplayName = '';
-                activeConversationParticipants = [];
-                activeConversationType = 'direct';
-                chatRecipientTarget = 'both';
-                updateRecipientSelector();
-                renderCalendar();
-            };
-
-            async function renderMessages(conversation, options = {}) {
-                if (!conversation || !conversation.id) {
-                    showToast('شناسه گفتگو نامعتبر است.', 'error');
-                    return;
-                }
-                const { force = false } = options;
-                activeConversationId = conversation.id;
-                activeConversationType = conversation.type || 'direct';
-                activeConversationDisplayName = conversation.display_name || getConversationDisplayName(conversation);
-                activeConversationParticipants = Array.isArray(conversation.participants) ? conversation.participants.slice() : [];
-                chatRecipientTarget = 'both';
-
-                resetChatComposer({ clearText: true });
-                chatList.classList.add('hidden');
-                chatMessagesView.style.display = 'flex';
-                chatMessagesView.classList.remove('hidden');
-                backToChatsBtn.classList.remove('hidden');
-                chatTitle.textContent = activeConversationDisplayName || 'چت';
-                chatMessagesContainer.innerHTML = '';
-                updateRecipientSelector();
-
->>>>>>> f109b1f1
                 await fetchChatMessages(activeConversationId, force);
                 updateMessagesUI(activeConversationId);
                 chatInput?.focus();
