--- conflicted
+++ resolved
@@ -247,27 +247,6 @@
                 Wednesday: 'چهارشنبه',
                 Thursday: 'پنج‌شنبه',
                 Friday: 'جمعه',
-<<<<<<< HEAD
-            };
-            const FA_TO_EN_DAYS = Object.entries(EN_TO_FA_DAYS).reduce((acc, [en, fa]) => {
-                acc[fa] = en;
-                return acc;
-            }, {});
-            const daysOfWeek = Object.values(EN_TO_FA_DAYS);
-
-            const state = {
-                courses: [],
-                payments: [],
-                paymentsLoaded: false,
-                conversations: [],
-                conversationsLoaded: false,
-                chatMessages: {},
-                activeConversationId: null,
-                reports: [],
-                reportsLoaded: false,
-                adminData: null,
-            };
-=======
             };
             const FA_TO_EN_DAYS = Object.entries(EN_TO_FA_DAYS).reduce((acc, [en, fa]) => {
                 acc[fa] = en;
@@ -284,7 +263,6 @@
                 chatMessages: {},
                 adminData: null,
             };
->>>>>>> 452956cc
 
             const calendarGrid = document.getElementById('calendar-grid');
             const modalBackdrop = document.getElementById('modal-backdrop');
@@ -340,7 +318,6 @@
                 const parts = path.split('/');
                 return parts[parts.length - 1] || path;
             };
-<<<<<<< HEAD
 
             const transformCourse = (course) => {
                 const sessions = (course.sessions || []).map(session => ({
@@ -417,89 +394,7 @@
                 counselorFilter.disabled = !(currentRole === 'admin' && CURRENT_USER.isStaff);
             }
 
-            async function loadPayments(force = false) {
-                if (state.paymentsLoaded && !force) {
-                    return;
-                }
-=======
-
-            const transformCourse = (course) => {
-                const sessions = (course.sessions || []).map(session => ({
-                    id: session.id,
-                    number: session.session_number,
-                    date: session.date,
-                    completed: session.is_completed,
-                    videoUrl: session.video_url,
-                }));
-                const comments = (course.comments || []).map(comment => ({
-                    id: comment.id,
-                    authorName: comment.author?.full_name || `${comment.author?.first_name || ''} ${comment.author?.last_name || ''}`.trim(),
-                    text: comment.text,
-                    createdAt: comment.created_at,
-                    attachment: comment.attachment,
-                    voiceNote: comment.voice_note,
-                }));
-                const attachments = [];
-                comments.forEach(comment => {
-                    if (comment.attachment) {
-                        attachments.push({
-                            name: extractFileName(comment.attachment),
-                            url: comment.attachment,
-                        });
-                    }
-                    if (comment.voiceNote) {
-                        attachments.push({
-                            name: extractFileName(comment.voiceNote),
-                            url: comment.voiceNote,
-                        });
-                    }
-                });
-
-                return {
-                    id: course.id,
-                    studentId: course.student,
-                    advisorId: course.advisor,
-                    studentName: course.student_name || '---',
-                    advisorName: course.advisor_name || '---',
-                    dayOfWeek: EN_TO_FA_DAYS[course.day_of_week] || course.day_of_week,
-                    startTime: course.start_time,
-                    time: course.start_time ? course.start_time.slice(0, 5) : '',
-                    startDate: course.start_date,
-                    isActive: course.is_active,
-                    sessions,
-                    comments,
-                    attachments,
-                };
-            };
-
-            async function loadCourses() {
-                try {
-                    const courses = await fetchJSON('/courses/');
-                    state.courses = courses.map(transformCourse);
-                } catch (error) {
-                    console.error('Error loading courses:', error);
-                    state.courses = [];
-                }
-            }
-
-            function updateCounselorFilterOptions() {
-                if (!counselorFilter) return;
-                const options = ['<option value="all">همه</option>'];
-                const seen = new Map();
-                state.courses.forEach(course => {
-                    if (!course.advisorId) return;
-                    if (!seen.has(course.advisorId)) {
-                        seen.set(course.advisorId, course.advisorName);
-                        options.push(`<option value="${course.advisorId}">${course.advisorName}</option>`);
-                    }
-                });
-                counselorFilter.innerHTML = options.join('');
-                counselorFilter.value = 'all';
-                counselorFilter.disabled = !(currentRole === 'admin' && CURRENT_USER.isStaff);
-            }
-
             async function loadPayments() {
->>>>>>> 452956cc
                 if (!CURRENT_USER.isStaff) {
                     state.payments = [];
                     state.paymentsLoaded = true;
@@ -518,31 +413,6 @@
                 }
             }
 
-<<<<<<< HEAD
-            async function loadReports(force = false) {
-                if (state.reportsLoaded && !force) {
-                    return;
-                }
-                if (!CURRENT_USER.isStaff) {
-                    state.reports = [];
-                    state.reportsLoaded = true;
-                    return;
-                }
-                try {
-                    const payload = await fetchJSON('/api/reports/summary/');
-                    state.reports = payload.reports || [];
-                } catch (error) {
-                    if (error.status !== 403) {
-                        console.error('Error loading reports:', error);
-                    }
-                    state.reports = [];
-                } finally {
-                    state.reportsLoaded = true;
-                }
-            }
-
-=======
->>>>>>> 452956cc
             async function loadConversations(force = false) {
                 if (state.conversationsLoaded && !force) {
                     return;
@@ -568,20 +438,6 @@
                     return [];
                 }
             }
-<<<<<<< HEAD
-
-            async function sendChatMessage(userId, data) {
-                return await fetchJSON(`/api/chat/messages/${userId}/`, {
-                    method: 'POST',
-                    headers: {
-                        'Content-Type': 'application/json',
-                        'X-CSRFToken': csrftoken,
-                    },
-                    body: JSON.stringify(data),
-                });
-            }
-=======
->>>>>>> 452956cc
 
             const openModal = (modalId) => {
                 const modal = document.getElementById(modalId);
@@ -644,27 +500,6 @@
                     `).join('')
                     : '<p class="text-xs text-gray-400">فایلی ثبت نشده است.</p>';
 
-<<<<<<< HEAD
-                const commentFormHtml = (CURRENT_USER.isStaff || currentRole !== 'student') ? `
-                    <section class="pt-4 border-t">
-                        <h3 class="font-bold text-gray-800 mb-2 flex items-center gap-2">
-                            <i class="fas fa-plus-circle text-indigo-500"></i> ثبت نظر جدید
-                        </h3>
-                        <form id="add-comment-form" class="space-y-3">
-                            <textarea name="text" rows="3" required class="w-full border border-gray-300 rounded-lg p-3 focus:ring-indigo-500 focus:border-indigo-500" placeholder="متن نظر..."></textarea>
-                            <div class="flex items-center gap-3">
-                                <label class="text-sm text-gray-600">فایل ضمیمه (اختیاری)</label>
-                                <input type="file" name="attachment" class="text-sm" accept=".pdf,.jpg,.jpeg,.png,.mp3,.wav,.m4a" />
-                            </div>
-                            <div class="text-left">
-                                <button type="submit" class="px-4 py-2 bg-indigo-600 text-white rounded-lg">ارسال نظر</button>
-                            </div>
-                        </form>
-                    </section>
-                ` : '';
-
-=======
->>>>>>> 452956cc
                 const weeklyPlanButton = (currentRole !== 'student') ? `
                     <button class="px-4 py-2 bg-blue-500 text-white rounded-lg hover:bg-blue-600 flex items-center gap-2">
                         <i class="fas fa-calendar-week"></i>
@@ -699,10 +534,6 @@
                             </h3>
                             <div class="space-y-2">${attachmentsHtml}</div>
                         </section>
-<<<<<<< HEAD
-                        ${commentFormHtml}
-=======
->>>>>>> 452956cc
                     </div>
                     <div class="p-3 bg-gray-50 rounded-b-xl border-t flex justify-end gap-3">
                         <button data-close-modal="course-details-modal" class="px-4 py-2 bg-gray-200 text-gray-800 rounded-lg hover:bg-gray-300">بستن</button>
@@ -829,70 +660,11 @@
                 chatMessagesView.classList.remove('hidden');
                 backToChatsBtn.classList.remove('hidden');
                 chatTitle.textContent = otherPartyName;
-<<<<<<< HEAD
-                state.activeConversationId = userId;
-=======
->>>>>>> 452956cc
 
                 let messages = state.chatMessages[userId];
                 if (!messages) {
                     messages = await fetchChatMessages(userId);
                     state.chatMessages[userId] = messages;
-<<<<<<< HEAD
-                }
-
-                const appendMessage = (msg) => {
-                    const msgBubble = document.createElement('div');
-                    const isMe = msg.sender === CURRENT_USER.id;
-                    msgBubble.className = `max-w-xs p-3 rounded-lg ${isMe ? 'bg-indigo-500 text-white self-end' : 'bg-gray-200 text-gray-800 self-start'}`;
-                    msgBubble.textContent = msg.text || 'بدون متن';
-                    chatMessagesContainer.appendChild(msgBubble);
-                };
-
-                if (!messages.length) {
-                    chatMessagesContainer.innerHTML = '<p class="text-sm text-gray-500">پیامی ثبت نشده است.</p>';
-                } else {
-                    messages.forEach(appendMessage);
-                    chatMessagesContainer.scrollTop = chatMessagesContainer.scrollHeight;
-                }
-
-                const chatInput = document.getElementById('chat-input');
-                const chatSendBtn = document.getElementById('chat-send-btn');
-
-                if (chatSendBtn && chatInput) {
-                    const handleSend = async () => {
-                        const text = chatInput.value.trim();
-                        if (!text) {
-                            return;
-                        }
-                        chatSendBtn.disabled = true;
-                        try {
-                            const newMessage = await sendChatMessage(userId, { text });
-                            chatInput.value = '';
-                            if (!Array.isArray(state.chatMessages[userId])) {
-                                state.chatMessages[userId] = [];
-                                chatMessagesContainer.innerHTML = '';
-                            }
-                            state.chatMessages[userId].push(newMessage);
-                            appendMessage(newMessage);
-                            chatMessagesContainer.scrollTop = chatMessagesContainer.scrollHeight;
-                            await loadConversations(true);
-                        } catch (error) {
-                            alert('ارسال پیام با خطا مواجه شد.');
-                        } finally {
-                            chatSendBtn.disabled = false;
-                        }
-                    };
-
-                    chatSendBtn.onclick = handleSend;
-                    chatInput.onkeydown = (event) => {
-                        if (event.key === 'Enter' && !event.shiftKey) {
-                            event.preventDefault();
-                            handleSend();
-                        }
-                    };
-                }
-=======
                 }
 
                 if (!messages.length) {
@@ -908,7 +680,6 @@
                     chatMessagesContainer.appendChild(msgBubble);
                 });
                 chatMessagesContainer.scrollTop = chatMessagesContainer.scrollHeight;
->>>>>>> 452956cc
             };
 
             const renderChatList = async () => {
@@ -939,29 +710,10 @@
                     }
                     const displayName = nameParts.join(' ') || convo.username || 'کاربر';
                     const lastMessage = convo.last_message || '';
-<<<<<<< HEAD
-                    const lastMessageAt = convo.last_message_at ? new Date(convo.last_message_at).toLocaleTimeString('fa-IR', { hour: '2-digit', minute: '2-digit' }) : '';
-                    const listItem = document.createElement('div');
-                    listItem.className = 'p-3 flex items-center gap-3 hover:bg-gray-100 cursor-pointer border-b';
-                    const avatarInitial = displayName.charAt(0) || '?';
-                    const unreadBadge = convo.unread_count ? `<span class="ml-auto bg-red-500 text-white text-xs px-2 py-1 rounded-full">${convo.unread_count}</span>` : '';
-                    listItem.innerHTML = `
-                        <img src="https://placehold.co/40x40/e0e7ff/4338ca?text=${avatarInitial}" class="w-10 h-10 rounded-full">
-                        <div class="flex-1">
-                            <p class="font-bold flex items-center justify-between gap-2">
-                                <span>${displayName}</span>
-                                <span class="text-xs text-gray-400">${lastMessageAt}</span>
-                            </p>
-                            <p class="text-sm text-gray-500 truncate">${lastMessage || 'بدون پیام'}</p>
-                        </div>
-                        ${unreadBadge}
-                    `;
-=======
                     const listItem = document.createElement('div');
                     listItem.className = 'p-3 flex items-center gap-3 hover:bg-gray-100 cursor-pointer border-b';
                     const avatarInitial = displayName.charAt(0) || '?';
                     listItem.innerHTML = `<img src="https://placehold.co/40x40/e0e7ff/4338ca?text=${avatarInitial}" class="w-10 h-10 rounded-full"><div><p class="font-bold">${displayName}</p><p class="text-sm text-gray-500 truncate">${lastMessage || 'بدون پیام'}</p></div>`;
->>>>>>> 452956cc
                     listItem.addEventListener('click', () => {
                         renderMessages(convo.id, displayName).catch(error => {
                             console.error('Error rendering messages:', error);
@@ -1013,11 +765,7 @@
                 adminPanelContent.innerHTML = '<div class="loader" style="border: 4px solid #f3f3f3; border-top: 4px solid #4f46e5; border-radius: 50%; width: 30px; height: 30px; animation: spin 1s linear infinite; margin: 20px auto;"></div>';
 
                 let data = null;
-<<<<<<< HEAD
-                if (['add-student', 'assign-student', 'send-notification'].includes(viewName)) {
-=======
                 if (['add-student', 'assign-student'].includes(viewName)) {
->>>>>>> 452956cc
                     data = await getAdminData();
                     if (!data) {
                         adminPanelContent.innerHTML = '<p class="text-red-500">امکان بارگذاری اطلاعات وجود ندارد.</p>';
@@ -1059,11 +807,7 @@
                         break;
                     }
                     case 'financials': {
-<<<<<<< HEAD
-                        await loadPayments(true);
-=======
                         await loadPayments();
->>>>>>> 452956cc
                         if (!state.payments.length) {
                             content = '<p class="text-sm text-gray-600">پرداختی برای نمایش وجود ندارد.</p>';
                         } else {
@@ -1100,108 +844,12 @@
                         }
                         break;
                     }
-<<<<<<< HEAD
-                    case 'send-notification': {
-                        if (!data) {
-                            content = '<p class="text-sm text-red-500">امکان بارگذاری مخاطبین وجود ندارد.</p>';
-                            break;
-                        }
-                        const studentCheckboxes = data.students.length
-                            ? data.students.map(student => {
-                                const telegramHint = student.telegram_chat_id ? `<span class=\"text-xs text-green-600\">تلگرام: ${student.telegram_chat_id}</span>` : '';
-                                return `
-                                <label class="flex items-center justify-between gap-3 p-2 border rounded-lg">
-                                    <span><input type="checkbox" name="student_ids" value="${student.id}" class="ml-2">${student.name}</span>
-                                    <span class="flex flex-col items-end text-xs text-gray-400 gap-1">
-                                        <span>${student.phone_number || ''}</span>
-                                        ${telegramHint}
-                                    </span>
-                                </label>
-                              `;
-                            }).join('')
-                            : '<p class="text-xs text-gray-400">دانش‌آموزی ثبت نشده است.</p>';
-                        const advisorCheckboxes = data.advisors.length
-                            ? data.advisors.map(advisor => {
-                                const telegramHint = advisor.telegram_chat_id ? `<span class=\"text-xs text-green-600\">تلگرام: ${advisor.telegram_chat_id}</span>` : '';
-                                return `
-                                <label class="flex items-center justify-between gap-3 p-2 border rounded-lg">
-                                    <span><input type="checkbox" name="advisor_ids" value="${advisor.id}" class="ml-2">${advisor.name}</span>
-                                    <span class="flex flex-col items-end text-xs text-gray-400 gap-1">
-                                        <span>${advisor.phone_number || ''}</span>
-                                        ${telegramHint}
-                                    </span>
-                                </label>
-                              `;
-                            }).join('')
-                            : '<p class="text-xs text-gray-400">مشاوری ثبت نشده است.</p>';
-
-                        content = `
-                            <h3 class="text-xl font-bold mb-4">ارسال نوتیفیکیشن تلگرام</h3>
-                            <p class="text-sm text-gray-600 mb-4">برای ارسال پیام، اتصال ربات تلگرام با استفاده از توکن پیکربندی شده در سرور الزامی است. در صورتی که شناسه تلگرام برای کاربری ثبت نشده باشد، ارسال پیام انجام نخواهد شد.</p>
-                            <form id="send-notification-form" class="space-y-4">
-                                <div>
-                                    <label class="block text-sm font-semibold text-gray-700 mb-2">انتخاب دانش‌آموزان</label>
-                                    <div class="space-y-2 max-h-40 overflow-y-auto pr-2">${studentCheckboxes}</div>
-                                </div>
-                                <div>
-                                    <label class="block text-sm font-semibold text-gray-700 mb-2">انتخاب مشاوران</label>
-                                    <div class="space-y-2 max-h-40 overflow-y-auto pr-2">${advisorCheckboxes}</div>
-                                </div>
-                                <div>
-                                    <label class="block text-sm font-semibold text-gray-700 mb-2">متن پیام</label>
-                                    <textarea name="message" rows="4" required class="w-full border border-gray-300 rounded-lg p-3 focus:ring-indigo-500 focus:border-indigo-500" placeholder="متن پیام تلگرام..."></textarea>
-                                </div>
-                                <div class="text-left">
-                                    <button type="submit" class="px-4 py-2 bg-indigo-600 text-white rounded-lg">ارسال پیام</button>
-                                </div>
-                            </form>`;
-                        break;
-                    }
-                    case 'reports': {
-                        await loadReports(true);
-                        if (!state.reports.length) {
-                            content = '<p class="text-sm text-gray-600">گزارشی برای نمایش وجود ندارد.</p>';
-                        } else {
-                            const rows = state.reports.map(report => `
-                                <tr class="border-b">
-                                    <td class="px-3 py-2 text-sm text-gray-700">${report.student_name}</td>
-                                    <td class="px-3 py-2 text-sm text-gray-700">${report.advisor_name || '---'}</td>
-                                    <td class="px-3 py-2 text-sm text-gray-500">${new Date(report.week_start).toLocaleDateString('fa-IR')} - ${new Date(report.week_end).toLocaleDateString('fa-IR')}</td>
-                                    <td class="px-3 py-2 text-sm text-gray-700 text-center">${report.tasks_count}</td>
-                                    <td class="px-3 py-2 text-sm text-gray-700 text-center">${report.total_minutes}</td>
-                                    <td class="px-3 py-2 text-sm text-gray-700 text-center">${report.logs_count}</td>
-                                    <td class="px-3 py-2 text-xs text-gray-600">${report.important_events || '—'}</td>
-                                </tr>
-                            `).join('');
-                            content = `
-                                <h3 class="text-xl font-bold mb-4">آخرین گزارش‌های هفتگی</h3>
-                                <div class="overflow-x-auto">
-                                    <table class="min-w-full bg-white rounded-lg shadow-sm">
-                                        <thead class="bg-gray-100 text-gray-700 text-sm">
-                                            <tr>
-                                                <th class="px-3 py-2 text-right font-semibold">دانش‌آموز</th>
-                                                <th class="px-3 py-2 text-right font-semibold">مشاور</th>
-                                                <th class="px-3 py-2 text-right font-semibold">بازه زمانی</th>
-                                                <th class="px-3 py-2 text-right font-semibold">تعداد فعالیت‌ها</th>
-                                                <th class="px-3 py-2 text-right font-semibold">دقایق برنامه‌ریزی شده</th>
-                                                <th class="px-3 py-2 text-right font-semibold">تعداد لاگ‌ها</th>
-                                                <th class="px-3 py-2 text-right font-semibold">رویدادهای مهم</th>
-                                            </tr>
-                                        </thead>
-                                        <tbody>${rows}</tbody>
-                                    </table>
-                                </div>`;
-                        }
-                        break;
-                    }
-=======
                     case 'send-notification':
                         content = '<p class="text-sm text-gray-600">این بخش به زودی فعال می‌شود.</p>';
                         break;
                     case 'reports':
                         content = '<p class="text-sm text-gray-600">گزارشی برای نمایش وجود ندارد.</p>';
                         break;
->>>>>>> 452956cc
                     default:
                         content = '<p class="text-sm text-gray-600">یک گزینه را از منو انتخاب کنید.</p>';
                 }
@@ -1216,13 +864,6 @@
                 if (assignStudentForm) {
                     assignStudentForm.addEventListener('submit', handleAssignStudent);
                 }
-<<<<<<< HEAD
-                const sendNotificationForm = document.getElementById('send-notification-form');
-                if (sendNotificationForm) {
-                    sendNotificationForm.addEventListener('submit', handleSendNotification);
-                }
-=======
->>>>>>> 452956cc
             };
 
             async function handleAddStudent(event) {
@@ -1277,49 +918,6 @@
                 }
             }
 
-<<<<<<< HEAD
-            async function handleSendNotification(event) {
-                event.preventDefault();
-                const form = event.target;
-                const message = (form.message?.value || '').trim();
-                const studentIds = Array.from(form.querySelectorAll('input[name="student_ids"]:checked')).map(input => Number(input.value));
-                const advisorIds = Array.from(form.querySelectorAll('input[name="advisor_ids"]:checked')).map(input => Number(input.value));
-
-                if (!message) {
-                    alert('لطفا متن پیام را وارد کنید.');
-                    return;
-                }
-                if (!studentIds.length && !advisorIds.length) {
-                    alert('حداقل یک مخاطب را انتخاب کنید.');
-                    return;
-                }
-
-                try {
-                    const result = await fetchJSON('/api/notifications/send/', {
-                        method: 'POST',
-                        headers: {
-                            'Content-Type': 'application/json',
-                            'X-CSRFToken': csrftoken,
-                        },
-                        body: JSON.stringify({ message, student_ids: studentIds, advisor_ids: advisorIds }),
-                    });
-
-                    const sentCount = (result.sent || []).length;
-                    const failureCount = (result.failures || []).length;
-                    let feedback = `پیام برای ${sentCount} نفر ارسال شد.`;
-                    if (failureCount) {
-                        const missing = result.failures.map(item => item.name).join('، ');
-                        feedback += ` ارسال برای ${failureCount} نفر با خطا مواجه شد: ${missing}`;
-                    }
-                    alert(feedback);
-                    form.reset();
-                } catch (error) {
-                    alert('ارسال اعلان با خطا مواجه شد.');
-                }
-            }
-
-=======
->>>>>>> 452956cc
             const roleButtonMap = {
                 admin: adminBtn,
                 counselor: counselorBtn,
@@ -1363,35 +961,6 @@
                 openPaymentModalBtn.addEventListener('click', () => openModal('payment-modal'));
             }
 
-<<<<<<< HEAD
-            const paymentForm = document.getElementById('payment-form');
-            if (paymentForm) {
-                paymentForm.addEventListener('submit', async (event) => {
-                    event.preventDefault();
-                    const formData = new FormData(paymentForm);
-                    const data = Object.fromEntries(formData.entries());
-                    try {
-                        await fetchJSON('/api/payments/submit/', {
-                            method: 'POST',
-                            headers: {
-                                'Content-Type': 'application/json',
-                                'X-CSRFToken': csrftoken,
-                            },
-                            body: JSON.stringify(data),
-                        });
-                        alert('درخواست پرداخت با موفقیت ثبت شد. پس از تایید ادمین اطلاع‌رسانی خواهد شد.');
-                        paymentForm.reset();
-                        closeModal('payment-modal');
-                        state.paymentsLoaded = false;
-                        await loadPayments(true);
-                    } catch (error) {
-                        alert('ثبت پرداخت با خطا مواجه شد. لطفا مجددا تلاش کنید.');
-                    }
-                });
-            }
-
-=======
->>>>>>> 452956cc
             const chatToggleBtn = document.getElementById('chat-toggle-btn');
             if (chatToggleBtn) {
                 chatToggleBtn.addEventListener('click', () => {
